import React, { useMemo } from 'react';
import { ActivityIndicator, I18nManager, Pressable, PressableProps, StyleSheet, Switch, TouchableOpacity, View } from 'react-native';
import { Avatar, ListItem as RNElementsListItem, Button } from '@rneui/themed'; // Replace with actual import paths

import { useTheme } from './themes';

// Update the type for the props
interface ListItemProps {
  swipeable?: boolean;
  rightIcon?: any;
  leftAvatar?: React.JSX.Element;
  containerStyle?: object;
  Component?: typeof React.Component | typeof PressableWrapper;
  bottomDivider?: boolean;
  topDivider?: boolean;
  testID?: string;
  onPress?: () => void;
  onLongPress?: () => void;
  onDeletePressed?: () => void;
  disabled?: boolean;
  switch?: object; // Define more specific type if needed
  leftIcon?: any; // Define more specific type if needed
  title: string;
  subtitle?: string | React.ReactNode;
  subtitleNumberOfLines?: number;
  rightTitle?: string;
  rightTitleStyle?: object;
  isLoading?: boolean;
  chevron?: boolean;
  checkmark?: boolean;
  subtitleProps?: object;
  swipeableLeftContent?: React.ReactNode;
  swipeableRightContent?: React.ReactNode;
}

export class PressableWrapper extends React.Component<PressableProps> {
  render() {
    return <Pressable {...this.props} />;
  }
}

export class TouchableOpacityWrapper extends React.Component {
  render() {
    return <TouchableOpacity {...this.props} />;
  }
}

// Define Swipeable Button Components
const DefaultRightContent: React.FC<{ reset: () => void; onDeletePressed?: () => void }> = ({ reset, onDeletePressed }) => (
  <Button
    title="Delete"
    onPress={() => {
      reset();
      onDeletePressed?.();
    }}
    icon={{ name: 'delete', color: 'white' }}
    buttonStyle={styles.rightButton}
  />
);

const ListItem: React.FC<ListItemProps> = React.memo(
  ({
    swipeable = false,
    Component = TouchableOpacityWrapper,
    rightIcon,
    leftAvatar,
    containerStyle,
    bottomDivider = true,
    topDivider = false,
    testID,
    onPress,
    onLongPress,
    onDeletePressed,
    disabled,
    switch: switchProps,
    leftIcon,
    title,
    subtitle,
    subtitleNumberOfLines,
    rightTitle,
    rightTitleStyle,
    isLoading,
    chevron,
    checkmark,
    swipeableLeftContent,
    swipeableRightContent,
  }: ListItemProps) => {
    const { colors } = useTheme();
    const stylesHook = StyleSheet.create({
      title: {
        color: disabled ? colors.buttonDisabledTextColor : colors.foregroundColor,
        fontSize: 16,
        fontWeight: '500',
        writingDirection: I18nManager.isRTL ? 'rtl' : 'ltr',
      },
      subtitle: {
        flexWrap: 'wrap',
        writingDirection: I18nManager.isRTL ? 'rtl' : 'ltr',
        color: colors.alternativeTextColor,
        fontWeight: '400',
<<<<<<< HEAD
        paddingVertical: 2,
=======
        paddingVertical: switchProps ? 8 : 0,
        lineHeight: 20,
>>>>>>> 7d141700
        fontSize: 14,
      },

      containerStyle: {
        backgroundColor: colors.background,
      },
    });

    const memoizedSwitchProps = useMemo(() => {
      return switchProps ? { ...switchProps } : undefined;
    }, [switchProps]);

    const renderContent = () => (
      <>
        {leftIcon && (
          <>
            <View style={styles.width16} />
            <Avatar icon={leftIcon} />
          </>
        )}
        {leftAvatar && (
          <>
            {leftAvatar}
            <View style={styles.width16} />
          </>
        )}
        <RNElementsListItem.Content>
          <RNElementsListItem.Title style={stylesHook.title} numberOfLines={0} accessible={switchProps === undefined}>
            {title}
          </RNElementsListItem.Title>
          {subtitle && (
            <RNElementsListItem.Subtitle
<<<<<<< HEAD
              numberOfLines={subtitleNumberOfLines ?? 2}
=======
              numberOfLines={switchProps ? 0 : (subtitleNumberOfLines ?? 1)}
>>>>>>> 7d141700
              accessible={switchProps === undefined}
              style={stylesHook.subtitle}
            >
              {subtitle}
            </RNElementsListItem.Subtitle>
          )}
        </RNElementsListItem.Content>

        {rightTitle && (
          <View style={styles.margin8}>
            <RNElementsListItem.Title style={rightTitleStyle} numberOfLines={0}>
              {rightTitle}
            </RNElementsListItem.Title>
          </View>
        )}
        {isLoading ? (
          <ActivityIndicator />
        ) : (
          <>
            {chevron && <RNElementsListItem.Chevron iconStyle={{ transform: [{ scaleX: I18nManager.isRTL ? -1 : 1 }] }} />}
            {rightIcon && <Avatar icon={rightIcon} />}
            {switchProps && (
              <Switch {...memoizedSwitchProps} accessibilityLabel={title} style={styles.margin16} accessible accessibilityRole="switch" />
            )}
            {checkmark && (
              <RNElementsListItem.CheckBox
                iconRight
                containerStyle={stylesHook.containerStyle}
                iconType="octaicon"
                checkedIcon="check"
                checked
              />
            )}
          </>
        )}
      </>
    );

    if (swipeable && !Component) {
      console.warn('Component prop is required when swipeable is true.');
      return null;
    }

    return swipeable ? (
      <RNElementsListItem.Swipeable
        containerStyle={containerStyle ?? stylesHook.containerStyle}
        Component={Component}
        bottomDivider={bottomDivider}
        topDivider={topDivider}
        testID={testID}
        onPress={onPress}
        onLongPress={onLongPress}
        disabled={disabled}
        leftContent={swipeableLeftContent}
        rightContent={swipeableRightContent ?? <DefaultRightContent reset={() => {}} onDeletePressed={onDeletePressed} />}
        accessible={switchProps === undefined}
      >
        {renderContent()}
      </RNElementsListItem.Swipeable>
    ) : (
      <RNElementsListItem
        containerStyle={containerStyle ?? stylesHook.containerStyle}
        Component={Component}
        bottomDivider={bottomDivider}
        topDivider={topDivider}
        testID={testID}
        onPress={onPress}
        onLongPress={onLongPress}
        disabled={disabled}
        accessible={switchProps === undefined}
      >
        {renderContent()}
      </RNElementsListItem>
    );
  },
);

export default ListItem;

const styles = StyleSheet.create({
  rightButton: {
    minHeight: '100%',
    backgroundColor: 'red',
  },
  margin8: {
    margin: 8,
  },
  margin16: {
    marginLeft: 16,
  },
  width16: { width: 16 },
});<|MERGE_RESOLUTION|>--- conflicted
+++ resolved
@@ -98,12 +98,8 @@
         writingDirection: I18nManager.isRTL ? 'rtl' : 'ltr',
         color: colors.alternativeTextColor,
         fontWeight: '400',
-<<<<<<< HEAD
-        paddingVertical: 2,
-=======
         paddingVertical: switchProps ? 8 : 0,
         lineHeight: 20,
->>>>>>> 7d141700
         fontSize: 14,
       },
 
@@ -136,11 +132,7 @@
           </RNElementsListItem.Title>
           {subtitle && (
             <RNElementsListItem.Subtitle
-<<<<<<< HEAD
-              numberOfLines={subtitleNumberOfLines ?? 2}
-=======
               numberOfLines={switchProps ? 0 : (subtitleNumberOfLines ?? 1)}
->>>>>>> 7d141700
               accessible={switchProps === undefined}
               style={stylesHook.subtitle}
             >
