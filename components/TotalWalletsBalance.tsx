--- conflicted
+++ resolved
@@ -61,13 +61,8 @@
     return [viewInActions, CommonToolTipActions.CopyAmount, CommonToolTipActions.HideBalance];
   }, [preferredFiatCurrency.endPointKey, totalBalancePreferredUnit]);
 
-<<<<<<< HEAD
-  const onPressMenuItem = useMemo(
-    () => async (id: string | number) => {
-=======
   const onPressMenuItem = useCallback(
     async (id: string) => {
->>>>>>> c589a3c4
       LayoutAnimation.configureNext(LayoutAnimation.Presets.easeInEaseOut);
       if (id === CommonToolTipActions.ViewInFiat.id) {
         await setTotalBalancePreferredUnitStorage(BitcoinUnit.LOCAL_CURRENCY);
