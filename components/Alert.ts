import { Alert as RNAlert, Platform, ToastAndroid, AlertButton, AlertOptions } from 'react-native';
import triggerHapticFeedback, { HapticFeedbackTypes } from '../blue_modules/hapticFeedback';
import loc from '../loc';

export enum AlertType {
  Alert,
  Toast,
}

const presentAlert = (() => {
  let lastAlertParams: {
    title?: string;
    message: string;
    type?: AlertType;
    hapticFeedback?: HapticFeedbackTypes;
    buttons?: AlertButton[];
    options?: AlertOptions;
  } | null = null;

  const clearCache = () => {
    lastAlertParams = null;
  };

  const showAlert = (title: string | undefined, message: string, buttons: AlertButton[], options: AlertOptions) => {
    if (Platform.OS === 'ios') {
      RNAlert.alert(title ?? message, title && message ? message : undefined, buttons, options);
    } else {
      RNAlert.alert(title ?? '', message, buttons, options);
    }
  };

  return ({
    title,
    message,
    type = AlertType.Alert,
    hapticFeedback,
    buttons = [],
    options = { cancelable: false },
<<<<<<< HEAD
    forceClearCache = false,
=======
    allowRepeat = true,
>>>>>>> ef9f9fa8
  }: {
    title?: string;
    message: string;
    type?: AlertType;
    hapticFeedback?: HapticFeedbackTypes;
    buttons?: AlertButton[];
    options?: AlertOptions;
<<<<<<< HEAD
    forceClearCache?: boolean;
  }) => {
    if (
      !forceClearCache &&
      lastAlertParams &&
      lastAlertParams.title === title &&
      lastAlertParams.message === message &&
      lastAlertParams.type === type &&
      lastAlertParams.hapticFeedback === hapticFeedback &&
      JSON.stringify(lastAlertParams.buttons) === JSON.stringify(buttons) &&
      JSON.stringify(lastAlertParams.options) === JSON.stringify(options)
    ) {
      return; // Skip showing the alert if the content is the same as the last one
=======
    allowRepeat?: boolean;
  }) => {
    const currentAlertParams = { title, message, type, hapticFeedback, buttons, options };

    if (!allowRepeat && lastAlertParams && JSON.stringify(lastAlertParams) === JSON.stringify(currentAlertParams)) {
      return;
    }

    if (JSON.stringify(lastAlertParams) !== JSON.stringify(currentAlertParams)) {
      clearCache();
>>>>>>> ef9f9fa8
    }

    lastAlertParams = currentAlertParams;

    if (hapticFeedback) {
      triggerHapticFeedback(hapticFeedback);
    }

    const wrappedButtons: AlertButton[] = buttons.length > 0 ? buttons : [{ text: loc._.ok, onPress: () => {}, style: 'default' }];

    // Correctly adjust button order based on the platform
    const adjustedButtons = Platform.OS === 'android' ? wrappedButtons.slice().reverse() : wrappedButtons;

    switch (type) {
      case AlertType.Toast:
        if (Platform.OS === 'android') {
          ToastAndroid.show(message, ToastAndroid.LONG);
          clearCache();
        } else {
          // For iOS, treat Toast as a normal alert
          showAlert(title, message, wrappedButtons, options);
        }
        break;
      default:
<<<<<<< HEAD
        RNAlert.alert(title ?? message, title && message ? message : undefined, adjustedButtons, options);
=======
        showAlert(title, message, wrappedButtons, options);
>>>>>>> ef9f9fa8
        break;
    }
  };
})();

export default presentAlert;<|MERGE_RESOLUTION|>--- conflicted
+++ resolved
@@ -36,11 +36,7 @@
     hapticFeedback,
     buttons = [],
     options = { cancelable: false },
-<<<<<<< HEAD
-    forceClearCache = false,
-=======
     allowRepeat = true,
->>>>>>> ef9f9fa8
   }: {
     title?: string;
     message: string;
@@ -48,21 +44,6 @@
     hapticFeedback?: HapticFeedbackTypes;
     buttons?: AlertButton[];
     options?: AlertOptions;
-<<<<<<< HEAD
-    forceClearCache?: boolean;
-  }) => {
-    if (
-      !forceClearCache &&
-      lastAlertParams &&
-      lastAlertParams.title === title &&
-      lastAlertParams.message === message &&
-      lastAlertParams.type === type &&
-      lastAlertParams.hapticFeedback === hapticFeedback &&
-      JSON.stringify(lastAlertParams.buttons) === JSON.stringify(buttons) &&
-      JSON.stringify(lastAlertParams.options) === JSON.stringify(options)
-    ) {
-      return; // Skip showing the alert if the content is the same as the last one
-=======
     allowRepeat?: boolean;
   }) => {
     const currentAlertParams = { title, message, type, hapticFeedback, buttons, options };
@@ -73,7 +54,6 @@
 
     if (JSON.stringify(lastAlertParams) !== JSON.stringify(currentAlertParams)) {
       clearCache();
->>>>>>> ef9f9fa8
     }
 
     lastAlertParams = currentAlertParams;
@@ -83,9 +63,6 @@
     }
 
     const wrappedButtons: AlertButton[] = buttons.length > 0 ? buttons : [{ text: loc._.ok, onPress: () => {}, style: 'default' }];
-
-    // Correctly adjust button order based on the platform
-    const adjustedButtons = Platform.OS === 'android' ? wrappedButtons.slice().reverse() : wrappedButtons;
 
     switch (type) {
       case AlertType.Toast:
@@ -98,11 +75,7 @@
         }
         break;
       default:
-<<<<<<< HEAD
-        RNAlert.alert(title ?? message, title && message ? message : undefined, adjustedButtons, options);
-=======
         showAlert(title, message, wrappedButtons, options);
->>>>>>> ef9f9fa8
         break;
     }
   };
