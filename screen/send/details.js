/* global alert */
import React, { Component } from 'react';
import {
  ActivityIndicator,
  View,
  TextInput,
  Alert,
  StatusBar,
  TouchableOpacity,
  KeyboardAvoidingView,
  Keyboard,
  TouchableWithoutFeedback,
  StyleSheet,
  Dimensions,
  Platform,
  ScrollView,
  Text,
} from 'react-native';
import { Icon } from 'react-native-elements';
import AsyncStorage from '@react-native-community/async-storage';
import {
  BlueCreateTxNavigationStyle,
  BlueButton,
  BlueBitcoinAmount,
  BlueAddressInput,
  BlueDismissKeyboardInputAccessory,
  BlueLoading,
  BlueUseAllFundsButton,
  BlueListItem,
  BlueText,
} from '../../BlueComponents';
import Slider from '@react-native-community/slider';
import PropTypes from 'prop-types';
import Modal from 'react-native-modal';
import NetworkTransactionFees, { NetworkTransactionFee } from '../../models/networkTransactionFees';
import BitcoinBIP70TransactionDecode from '../../bip70/bip70';
import { BitcoinUnit, Chain } from '../../models/bitcoinUnits';
import { HDLegacyP2PKHWallet, HDSegwitBech32Wallet, HDSegwitP2SHWallet, LightningCustodianWallet } from '../../class';
import ReactNativeHapticFeedback from 'react-native-haptic-feedback';
import { BitcoinTransaction } from '../../models/bitcoinTransactionInfo';
const bip21 = require('bip21');
let BigNumber = require('bignumber.js');
const { width } = Dimensions.get('window');
/** @type {AppStorage} */
let BlueApp = require('../../BlueApp');
let loc = require('../../loc');
let bitcoin = require('bitcoinjs-lib');

const btcAddressRx = /^[a-zA-Z0-9]{26,35}$/;

export default class SendDetails extends Component {
  static navigationOptions = ({ navigation }) => ({
    ...BlueCreateTxNavigationStyle(
      navigation,
      navigation.state.params.withAdvancedOptionsMenuButton,
      navigation.state.params.advancedOptionsMenuButtonAction,
    ),
    title: loc.send.header,
  });

  constructor(props) {
    super(props);

    let fromAddress;
    if (props.navigation.state.params) fromAddress = props.navigation.state.params.fromAddress;
    let fromSecret;
    if (props.navigation.state.params) fromSecret = props.navigation.state.params.fromSecret;
    let fromWallet = null;
    if (props.navigation.state.params) fromWallet = props.navigation.state.params.fromWallet;

    const wallets = BlueApp.getWallets().filter(wallet => wallet.type !== LightningCustodianWallet.type);

    if (wallets.length === 0) {
      alert('Before creating a transaction, you must first add a Bitcoin wallet.');
      return props.navigation.goBack(null);
    } else {
      if (!fromWallet && wallets.length > 0) {
        fromWallet = wallets[0];
        fromAddress = fromWallet.getAddress();
        fromSecret = fromWallet.getSecret();
      }
      this.state = {
        isLoading: false,
        showSendMax: false,
        isFeeSelectionModalVisible: false,
        isAdvancedTransactionOptionsVisible: false,
        recipientsScrollIndex: 0,
        fromAddress,
        fromWallet,
        fromSecret,
        addresses: [],
        memo: '',
        networkTransactionFees: new NetworkTransactionFee(1, 1, 1),
        fee: 1,
        feeSliderValue: 1,
        bip70TransactionExpiration: null,
        renderWalletSelectionButtonHidden: false,
      };
    }
  }

  renderNavigationHeader() {
    this.props.navigation.setParams({
      withAdvancedOptionsMenuButton: this.state.fromWallet.allowBatchSend(),
      advancedOptionsMenuButtonAction: () => {
        Keyboard.dismiss();
        this.setState({ isAdvancedTransactionOptionsVisible: true });
      },
    });
  }

  /**
   * TODO: refactor this mess, get rid of regexp, use https://github.com/bitcoinjs/bitcoinjs-lib/issues/890 etc etc
   *
   * @param data {String} Can be address or `bitcoin:xxxxxxx` uri scheme, or invalid garbage
   */
  processAddressData = data => {
    this.setState({ isLoading: true }, async () => {
      if (BitcoinBIP70TransactionDecode.matchesPaymentURL(data)) {
        const bip70 = await this.processBIP70Invoice(data);
        this.setState({
          addresses: [bip70.recipient],
          memo: bip70.memo,
          feeSliderValue: bip70.feeSliderValue,
          fee: bip70.fee,
          bip70TransactionExpiration: bip70.bip70TransactionExpiration,
        });
      } else {
        let recipients = this.state.addresses;
        const dataWithoutSchema = data.replace('bitcoin:', '');
        if (btcAddressRx.test(dataWithoutSchema) || (dataWithoutSchema.indexOf('bc1') === 0 && dataWithoutSchema.indexOf('?') === -1)) {
          recipients[[this.state.recipientsScrollIndex]].address = dataWithoutSchema;
          this.setState({
            address: recipients,
            bip70TransactionExpiration: null,
            isLoading: false,
          });
        } else {
          let address = '';
          let options;
          try {
            if (!data.toLowerCase().startsWith('bitcoin:')) {
              data = `bitcoin:${data}`;
            }
            const decoded = bip21.decode(data);
            address = decoded.address;
            options = decoded.options;
          } catch (error) {
            data = data.replace(/(amount)=([^&]+)/g, '').replace(/(amount)=([^&]+)&/g, '');
            const decoded = bip21.decode(data);
            decoded.options.amount = 0;
            address = decoded.address;
            options = decoded.options;
            this.setState({ isLoading: false });
          }
          console.log(options);
          if (btcAddressRx.test(address) || address.indexOf('bc1') === 0) {
            recipients[[this.state.recipientsScrollIndex]].address = address;
            recipients[[this.state.recipientsScrollIndex]].amount = options.amount;
            this.setState({
              addresses: recipients,
              memo: options.label || options.message,
              bip70TransactionExpiration: null,
              isLoading: false,
            });
          }
        }
      }
    });
  };

  async componentDidMount() {
    this.renderNavigationHeader();
    console.log('send/details - componentDidMount');
    StatusBar.setBarStyle('dark-content');
    this.keyboardDidShowListener = Keyboard.addListener('keyboardDidShow', this._keyboardDidShow);
    this.keyboardDidHideListener = Keyboard.addListener('keyboardDidHide', this._keyboardDidHide);

    let addresses = [];
    let initialMemo = '';
    if (this.props.navigation.state.params.uri) {
      const uri = this.props.navigation.state.params.uri;
      if (BitcoinBIP70TransactionDecode.matchesPaymentURL(uri)) {
        const { recipient, memo, fee, feeSliderValue } = await this.processBIP70Invoice(uri);
        addresses.push(recipient);
        initialMemo = memo;
        this.setState({ addresses, memo: initialMemo, fee, feeSliderValue, isLoading: false });
      } else {
        try {
          const { address, amount, memo } = this.decodeBitcoinUri(uri);
          addresses.push(new BitcoinTransaction(address, amount));
          initialMemo = memo;
          this.setState({ addresses, memo: initialMemo, isLoading: false });
        } catch (error) {
          console.log(error);
          alert('Error: Unable to decode Bitcoin address');
        }
      }
    } else if (this.props.navigation.state.params.address) {
      addresses.push(new BitcoinTransaction(this.props.navigation.state.params.address));
      if (this.props.navigation.state.params.memo) initialMemo = this.props.navigation.state.params.memo;
      this.setState({ addresses, memo: initialMemo, isLoading: false });
    } else {
      this.setState({ addresses: [new BitcoinTransaction()], isLoading: false });
    }

    try {
      const cachedNetworkTransactionFees = JSON.parse(await AsyncStorage.getItem(NetworkTransactionFee.StorageKey));

      if (cachedNetworkTransactionFees && cachedNetworkTransactionFees.hasOwnProperty('halfHourFee')) {
        this.setState({
          fee: cachedNetworkTransactionFees.fastestFee,
          networkTransactionFees: cachedNetworkTransactionFees,
          feeSliderValue: cachedNetworkTransactionFees.fastestFee,
        });
      }
    } catch (_) {}

<<<<<<< HEAD
    try {
      let recommendedFees = await NetworkTransactionFees.recommendedFees();
      if (recommendedFees && recommendedFees.hasOwnProperty('halfHourFee')) {
        await AsyncStorage.setItem(NetworkTransactionFee.StorageKey, JSON.stringify(recommendedFees));
        this.setState({
          fee: recommendedFees.halfHourFee,
          networkTransactionFees: recommendedFees,
          feeSliderValue: recommendedFees.halfHourFee,
        });
=======
    let recommendedFees = await NetworkTransactionFees.recommendedFees();
    if (recommendedFees && recommendedFees.hasOwnProperty('fastestFee')) {
      await AsyncStorage.setItem(NetworkTransactionFee.StorageKey, JSON.stringify(recommendedFees));
      this.setState({
        fee: recommendedFees.fastestFee,
        networkTransactionFees: recommendedFees,
        feeSliderValue: recommendedFees.fastestFee,
      });

      if (this.props.navigation.state.params.uri) {
        if (BitcoinBIP70TransactionDecode.matchesPaymentURL(this.props.navigation.state.params.uri)) {
          this.processBIP70Invoice(this.props.navigation.state.params.uri);
        } else {
          try {
            const { address, amount, memo } = this.decodeBitcoinUri(this.props.navigation.getParam('uri'));
            this.setState({ address, amount, memo, isLoading: false });
          } catch (error) {
            console.log(error);
            this.setState({ isLoading: false });
            alert('Error: Unable to decode Bitcoin address');
          }
        }
      } else {
        this.setState({ isLoading: false });
>>>>>>> a62f93db
      }
    } catch (_e) {}
  }

  componentWillUnmount() {
    this.keyboardDidShowListener.remove();
    this.keyboardDidHideListener.remove();
  }

  _keyboardDidShow = () => {
    this.setState({ renderWalletSelectionButtonHidden: true });
  };

  _keyboardDidHide = () => {
    this.setState({ renderWalletSelectionButtonHidden: false });
  };

  decodeBitcoinUri(uri) {
    let amount = '';
    let parsedBitcoinUri = null;
    let address = uri || '';
    let memo = '';
    try {
      parsedBitcoinUri = bip21.decode(uri);
      address = parsedBitcoinUri.hasOwnProperty('address') ? parsedBitcoinUri.address : address;
      if (parsedBitcoinUri.hasOwnProperty('options')) {
        if (parsedBitcoinUri.options.hasOwnProperty('amount')) {
          amount = parsedBitcoinUri.options.amount.toString();
          amount = parsedBitcoinUri.options.amount;
        }
        if (parsedBitcoinUri.options.hasOwnProperty('label')) {
          memo = parsedBitcoinUri.options.label || memo;
        }
      }
    } catch (_) {}
    return { address, amount, memo };
  }

  recalculateAvailableBalance(balance, amount, fee) {
    if (!amount) amount = 0;
    if (!fee) fee = 0;
    let availableBalance;
    try {
      availableBalance = new BigNumber(balance);
      availableBalance = availableBalance.div(100000000); // sat2btc
      availableBalance = availableBalance.minus(amount);
      availableBalance = availableBalance.minus(fee);
      availableBalance = availableBalance.toString(10);
    } catch (err) {
      return balance;
    }

    return (availableBalance === 'NaN' && balance) || availableBalance;
  }

  calculateFee(utxos, txhex, utxoIsInSatoshis) {
    let index = {};
    let c = 1;
    index[0] = 0;
    for (let utxo of utxos) {
      if (!utxoIsInSatoshis) {
        utxo.amount = new BigNumber(utxo.amount).multipliedBy(100000000).toNumber();
      }
      index[c] = utxo.amount + index[c - 1];
      c++;
    }

    let tx = bitcoin.Transaction.fromHex(txhex);
    let totalInput = index[tx.ins.length];
    // ^^^ dumb way to calculate total input. we assume that signer uses utxos sequentially
    // so total input == sum of yongest used inputs (and num of used inputs is `tx.ins.length`)
    // TODO: good candidate to refactor and move to appropriate class. some day

    let totalOutput = 0;
    for (let o of tx.outs) {
      totalOutput += o.value * 1;
    }

    return new BigNumber(totalInput - totalOutput).dividedBy(100000000).toNumber();
  }

  async processBIP70Invoice(text) {
    try {
      if (BitcoinBIP70TransactionDecode.matchesPaymentURL(text)) {
        Keyboard.dismiss();
        return BitcoinBIP70TransactionDecode.decode(text)
          .then(response => {
            const recipient = new BitcoinTransaction(
              response.address,
              loc.formatBalanceWithoutSuffix(response.amount, BitcoinUnit.BTC, false),
            );
            return {
              recipient,
              memo: response.memo,
              fee: response.fee,
              feeSliderValue: response.fee,
              bip70TransactionExpiration: response.expires,
            };
          })
          .catch(error => {
            alert(error.errorMessage);
            throw error;
          });
      }
    } catch (error) {
      return false;
    }
    throw new Error('BIP70: Unable to process.');
  }

  async createTransaction() {
    Keyboard.dismiss();
    this.setState({ isLoading: true });
    let error = false;
    let requestedSatPerByte = this.state.fee.toString().replace(/\D/g, '');
    for (const [index, transaction] of this.state.addresses.entries()) {
      if (!transaction.amount || transaction.amount < 0 || parseFloat(transaction.amount) === 0) {
        error = loc.send.details.amount_field_is_not_valid;
        console.log('validation error');
      } else if (!this.state.fee || !requestedSatPerByte || parseFloat(requestedSatPerByte) < 1) {
        error = loc.send.details.fee_field_is_not_valid;
        console.log('validation error');
      } else if (!transaction.address) {
        error = loc.send.details.address_field_is_not_valid;
        console.log('validation error');
      } else if (this.recalculateAvailableBalance(this.state.fromWallet.getBalance(), transaction.amount, 0) < 0) {
        // first sanity check is that sending amount is not bigger than available balance
        error = loc.send.details.total_exceeds_balance;
        console.log('validation error');
      } else if (BitcoinBIP70TransactionDecode.isExpired(this.state.bip70TransactionExpiration)) {
        error = 'Transaction has expired.';
        console.log('validation error');
      } else if (transaction.address) {
        const address = transaction.address.trim().toLowerCase();
        if (address.startsWith('lnb') || address.startsWith('lightning:lnb')) {
          error =
            'This address appears to be for a Lightning invoice. Please, go to your Lightning wallet in order to make a payment for this invoice.';
          console.log('validation error');
        }
      }

      if (!error) {
        try {
          bitcoin.address.toOutputScript(transaction.address);
        } catch (err) {
          console.log('validation error');
          console.log(err);
          error = loc.send.details.address_field_is_not_valid;
        }
      }
      if (error) {
        if (index === 0) {
          this.scrollView.scrollTo();
        } else if (index === this.state.addresses.length - 1) {
          this.scrollView.scrollToEnd();
        } else {
          const page = Math.round(width * (this.state.addresses.length - 2));
          this.scrollView.scrollTo({ x: page, y: 0, animated: true });
        }
        this.setState({ isLoading: false, recipientsScrollIndex: index });
        alert(error);
        ReactNativeHapticFeedback.trigger('notificationError', { ignoreAndroidSystemSettings: false });
        break;
      }
    }

    if (error) {
      return;
    }

    if (this.state.fromWallet.type === HDSegwitBech32Wallet.type) {
      try {
        await this.createHDBech32Transaction();
      } catch (Err) {
        this.setState({ isLoading: false }, () => {
          alert(Err.message);
          ReactNativeHapticFeedback.trigger('notificationError', { ignoreAndroidSystemSettings: false });
        });
      }
      return;
    }

    // legacy send below

    this.setState({ isLoading: true }, async () => {
      let utxo;
      let actualSatoshiPerByte;
      let tx, txid;
      let tries = 1;
      let fee = 0.000001; // initial fee guess
      const firstTransaction = this.state.addresses[0];
      try {
        await this.state.fromWallet.fetchUtxo();
        if (this.state.fromWallet.getChangeAddressAsync) {
          await this.state.fromWallet.getChangeAddressAsync(); // to refresh internal pointer to next free address
        }
        if (this.state.fromWallet.getAddressAsync) {
          await this.state.fromWallet.getAddressAsync(); // to refresh internal pointer to next free address
        }

        utxo = this.state.fromWallet.utxo;

        do {
          console.log('try #', tries, 'fee=', fee);
          if (this.recalculateAvailableBalance(this.state.fromWallet.getBalance(), firstTransaction.amount, fee) < 0) {
            // we could not add any fee. user is trying to send all he's got. that wont work
            throw new Error(loc.send.details.total_exceeds_balance);
          }

          let startTime = Date.now();
          tx = this.state.fromWallet.createTx(utxo, firstTransaction.amount, fee, firstTransaction.address, this.state.memo);
          let endTime = Date.now();
          console.log('create tx ', (endTime - startTime) / 1000, 'sec');

          let txDecoded = bitcoin.Transaction.fromHex(tx);
          txid = txDecoded.getId();
          console.log('txid', txid);
          console.log('txhex', tx);

          let feeSatoshi = new BigNumber(fee).multipliedBy(100000000);
          actualSatoshiPerByte = feeSatoshi.dividedBy(Math.round(tx.length / 2));
          actualSatoshiPerByte = actualSatoshiPerByte.toNumber();
          console.log({ satoshiPerByte: actualSatoshiPerByte });

          if (Math.round(actualSatoshiPerByte) !== requestedSatPerByte * 1 || Math.floor(actualSatoshiPerByte) < 1) {
            console.log('fee is not correct, retrying');
            fee = feeSatoshi
              .multipliedBy(requestedSatPerByte / actualSatoshiPerByte)
              .plus(10)
              .dividedBy(100000000)
              .toNumber();
          } else {
            break;
          }
        } while (tries++ < 5);

        BlueApp.tx_metadata = BlueApp.tx_metadata || {};
        BlueApp.tx_metadata[txid] = {
          txhex: tx,
          memo: this.state.memo,
        };
        await BlueApp.saveToDisk();
      } catch (err) {
        console.log(err);
        ReactNativeHapticFeedback.trigger('notificationError', { ignoreAndroidSystemSettings: false });
        alert(err);
        this.setState({ isLoading: false });
        return;
      }

      this.setState({ isLoading: false }, () =>
        this.props.navigation.navigate('Confirm', {
          recipients: [firstTransaction],
          // HD wallet's utxo is in sats, classic segwit wallet utxos are in btc
          fee: this.calculateFee(
            utxo,
            tx,
            this.state.fromWallet.type === HDSegwitP2SHWallet.type || this.state.fromWallet.type === HDLegacyP2PKHWallet.type,
          ),
          memo: this.state.memo,
          fromWallet: this.state.fromWallet,
          tx: tx,
          satoshiPerByte: actualSatoshiPerByte.toFixed(2),
        }),
      );
    });
  }

  async createHDBech32Transaction() {
    /** @type {HDSegwitBech32Wallet} */
    const wallet = this.state.fromWallet;
    await wallet.fetchUtxo();
    const firstTransaction = this.state.addresses[0];
    const changeAddress = await wallet.getChangeAddressAsync();
    let satoshis = new BigNumber(firstTransaction.amount).multipliedBy(100000000).toNumber();
    const requestedSatPerByte = +this.state.fee.toString().replace(/\D/g, '');
    console.log({ satoshis, requestedSatPerByte, utxo: wallet.getUtxo() });

    let targets = [];
    for (const transaction of this.state.addresses) {
      const amount =
        transaction.amount === BitcoinUnit.MAX ? BitcoinUnit.MAX : new BigNumber(transaction.amount).multipliedBy(100000000).toNumber();
      if (amount > 0.0 || amount === BitcoinUnit.MAX) {
        targets.push({ address: transaction.address, value: amount });
      }
    }

    if (firstTransaction.amount === BitcoinUnit.MAX) {
      targets = [{ address: firstTransaction.address, amount: BitcoinUnit.MAX }];
    }

    let { tx, fee } = wallet.createTransaction(wallet.getUtxo(), targets, requestedSatPerByte, changeAddress);

    BlueApp.tx_metadata = BlueApp.tx_metadata || {};
    BlueApp.tx_metadata[tx.getId()] = {
      txhex: tx.toHex(),
      memo: this.state.memo,
    };
    await BlueApp.saveToDisk();
    this.setState({ isLoading: false }, () =>
      this.props.navigation.navigate('Confirm', {
        fee: new BigNumber(fee).dividedBy(100000000).toNumber(),
        memo: this.state.memo,
        fromWallet: wallet,
        tx: tx.toHex(),
        recipients: targets,
        satoshiPerByte: requestedSatPerByte,
      }),
    );
  }

  onWalletSelect = wallet => {
    const changeWallet = () => {
      this.setState({ fromAddress: wallet.getAddress(), fromSecret: wallet.getSecret(), fromWallet: wallet }, () => {
        this.renderNavigationHeader();
        this.props.navigation.pop();
      });
    };
    if (this.state.addresses.length > 1 && !wallet.allowBatchSend()) {
      ReactNativeHapticFeedback.trigger('notificationWarning');
      Alert.alert(
        'Wallet Selection',
        `The selected wallet does not support sending Bitcoin to multiple recipients. Are you sure to want to select this wallet?`,
        [
          {
            text: loc._.ok,
            onPress: async () => {
              const firstTransaction =
                this.state.addresses.find(element => {
                  const feeSatoshi = new BigNumber(element.amount).multipliedBy(100000000);
                  return element.address.length > 0 && feeSatoshi > 0;
                }) || this.state.addresses[0];
              this.setState({ addresses: [firstTransaction], recipientsScrollIndex: 0 }, () => changeWallet());
            },
            style: 'default',
          },
          { text: loc.send.details.cancel, onPress: () => {}, style: 'cancel' },
        ],
        { cancelable: false },
      );
    } else if (this.state.addresses.some(element => element.amount === BitcoinUnit.MAX) && !wallet.allowSendMax()) {
      ReactNativeHapticFeedback.trigger('notificationWarning');
      Alert.alert(
        'Wallet Selection',
        `The selected wallet does not support automatic maximum balance calculation. Are you sure to want to select this wallet?`,
        [
          {
            text: loc._.ok,
            onPress: async () => {
              const firstTransaction =
                this.state.addresses.find(element => {
                  return element.amount === BitcoinUnit.MAX;
                }) || this.state.addresses[0];
              firstTransaction.amount = 0;
              this.setState({ addresses: [firstTransaction], recipientsScrollIndex: 0 }, () => changeWallet());
            },
            style: 'default',
          },
          { text: loc.send.details.cancel, onPress: () => {}, style: 'cancel' },
        ],
        { cancelable: false },
      );
    } else {
      changeWallet();
    }
  };

  renderFeeSelectionModal = () => {
    return (
      <Modal
        isVisible={this.state.isFeeSelectionModalVisible}
        style={styles.bottomModal}
        onBackdropPress={() => {
          if (this.state.fee < 1 || this.state.feeSliderValue < 1) {
            this.setState({ fee: Number(1), feeSliderValue: Number(1) });
          }
          Keyboard.dismiss();
          this.setState({ isFeeSelectionModalVisible: false });
        }}
      >
        <KeyboardAvoidingView behavior={Platform.OS === 'ios' ? 'position' : null}>
          <View style={styles.modalContent}>
            <TouchableOpacity style={styles.satoshisTextInput} onPress={() => this.textInput.focus()}>
              <TextInput
                keyboardType="numeric"
                ref={ref => {
                  this.textInput = ref;
                }}
                value={this.state.fee.toString()}
                onEndEditing={() => {
                  if (this.state.fee < 1 || this.state.feeSliderValue < 1) {
                    this.setState({ fee: Number(1), feeSliderValue: Number(1) });
                  }
                }}
                onChangeText={value => {
                  let newValue = value.replace(/\D/g, '');
                  this.setState({ fee: newValue, feeSliderValue: Number(newValue) });
                }}
                maxLength={9}
                editable={!this.state.isLoading}
                placeholderTextColor="#37c0a1"
                placeholder={this.state.networkTransactionFees.halfHourFee.toString()}
                style={{ fontWeight: '600', color: '#37c0a1', marginBottom: 0, marginRight: 4, textAlign: 'right', fontSize: 36 }}
                inputAccessoryViewID={BlueDismissKeyboardInputAccessory.InputAccessoryViewID}
              />
              <Text
                style={{
                  fontWeight: '600',
                  color: '#37c0a1',
                  paddingRight: 4,
                  textAlign: 'left',
                  fontSize: 16,
                  alignSelf: 'flex-end',
                  marginBottom: 14,
                }}
              >
                sat/b
              </Text>
            </TouchableOpacity>
            {this.state.networkTransactionFees.fastestFee > 1 && (
              <View style={{ flex: 1, marginTop: 32, minWidth: 240, width: 240 }}>
                <Slider
                  onValueChange={value => this.setState({ feeSliderValue: value.toFixed(0), fee: value.toFixed(0) })}
                  minimumValue={1}
                  maximumValue={Number(this.state.networkTransactionFees.fastestFee)}
                  value={Number(this.state.feeSliderValue)}
                  maximumTrackTintColor="#d8d8d8"
                  minimumTrackTintColor="#37c0a1"
                  style={{ flex: 1 }}
                />
                <View style={{ flex: 1, flexDirection: 'row', justifyContent: 'space-between', marginTop: 14 }}>
                  <Text style={{ fontWeight: '500', fontSize: 13, color: '#37c0a1' }}>slow</Text>
                  <Text style={{ fontWeight: '500', fontSize: 13, color: '#37c0a1' }}>fast</Text>
                </View>
              </View>
            )}
          </View>
        </KeyboardAvoidingView>
      </Modal>
    );
  };

  renderAdvancedTransactionOptionsModal = () => {
    return (
      <Modal
        isVisible={this.state.isAdvancedTransactionOptionsVisible}
        style={styles.bottomModal}
        onBackdropPress={() => {
          Keyboard.dismiss();
          this.setState({ isAdvancedTransactionOptionsVisible: false });
        }}
      >
        <KeyboardAvoidingView behavior={Platform.OS === 'ios' ? 'position' : null}>
          <View style={styles.advancedTransactionOptionsModalContent}>
            <TouchableOpacity
              disabled={this.state.addresses.some(element => element.amount === BitcoinUnit.MAX)}
              onPress={() => {
                const addresses = this.state.addresses;
                addresses.push(new BitcoinTransaction());
                this.setState(
                  {
                    addresses,
                    isAdvancedTransactionOptionsVisible: false,
                  },
                  () => {
                    this.scrollView.scrollToEnd();
                    if (this.state.addresses.length > 1) this.scrollView.flashScrollIndicators();
                  },
                );
              }}
            >
              <BlueListItem
                disabled={this.state.addresses.some(element => element.amount === BitcoinUnit.MAX)}
                title="Add Recipient"
                hideChevron
              />
            </TouchableOpacity>

            <TouchableOpacity
              disabled={this.state.addresses.length < 2}
              onPress={() => {
                const addresses = this.state.addresses;
                addresses.splice(this.state.recipientsScrollIndex, 1);
                this.setState(
                  {
                    addresses,
                    isAdvancedTransactionOptionsVisible: false,
                  },
                  () => {
                    if (this.state.addresses.length > 1) this.scrollView.flashScrollIndicators();
                    this.setState({ recipientsScrollIndex: this.scrollViewCurrentIndex });
                  },
                );
              }}
            >
              <BlueListItem disabled={this.state.addresses.length < 2} title="Remove Recipient" hideChevron />
            </TouchableOpacity>
          </View>
        </KeyboardAvoidingView>
      </Modal>
    );
  };

  renderCreateButton = () => {
    return (
      <View style={{ marginHorizontal: 56, marginVertical: 16, alignContent: 'center', backgroundColor: '#FFFFFF', minHeight: 44 }}>
        {this.state.isLoading ? <ActivityIndicator /> : <BlueButton onPress={() => this.createTransaction()} title={'Next'} />}
      </View>
    );
  };

  renderWalletSelectionButton = () => {
    if (this.state.renderWalletSelectionButtonHidden) return;
    return (
      <View style={{ marginBottom: 24, alignItems: 'center' }}>
        {!this.state.isLoading && (
          <TouchableOpacity
            style={{ flexDirection: 'row', alignItems: 'center' }}
            onPress={() =>
              this.props.navigation.navigate('SelectWallet', { onWalletSelect: this.onWalletSelect, chainType: Chain.ONCHAIN })
            }
          >
            <Text style={{ color: '#9aa0aa', fontSize: 14, marginRight: 8 }}>{loc.wallets.select_wallet.toLowerCase()}</Text>
            <Icon name="angle-right" size={18} type="font-awesome" color="#9aa0aa" />
          </TouchableOpacity>
        )}
        <View style={{ flexDirection: 'row', alignItems: 'center', marginVertical: 4 }}>
          <TouchableOpacity
            style={{ flexDirection: 'row', alignItems: 'center' }}
            onPress={() =>
              this.props.navigation.navigate('SelectWallet', { onWalletSelect: this.onWalletSelect, chainType: Chain.ONCHAIN })
            }
          >
            <Text style={{ color: '#0c2550', fontSize: 14 }}>{this.state.fromWallet.getLabel()}</Text>
          </TouchableOpacity>
        </View>
      </View>
    );
  };

  handlePageChange = e => {
    Keyboard.dismiss();
    var offset = e.nativeEvent.contentOffset;
    if (offset) {
      const page = Math.round(offset.x / width);
      if (this.state.recipientsScrollIndex !== page) {
        this.setState({ recipientsScrollIndex: page });
      }
    }
  };

  scrollViewCurrentIndex = () => {
    Keyboard.dismiss();
    var offset = this.scrollView.contentOffset;
    if (offset) {
      const page = Math.round(offset.x / width);
      return page;
    }
    return 0;
  };

  renderBitcoinTransactionInfoFields = () => {
    let rows = [];
    for (let [index, item] of this.state.addresses.entries()) {
      rows.push(
        <View style={{ minWidth: width, maxWidth: width, width: width }}>
          <BlueBitcoinAmount
            isLoading={this.state.isLoading}
            amount={item.amount ? item.amount.toString() : null}
            onChangeText={text => {
              item.amount = text;
              const transactions = this.state.addresses;
              transactions[index] = item;
              this.setState({ addresses: transactions });
            }}
            inputAccessoryViewID={this.state.fromWallet.allowSendMax() ? BlueUseAllFundsButton.InputAccessoryViewID : null}
            onFocus={() => this.setState({ isAmountToolbarVisibleForAndroid: true })}
            onBlur={() => this.setState({ isAmountToolbarVisibleForAndroid: false })}
          />
          <BlueAddressInput
            onChangeText={async text => {
              text = text.trim();
              let transactions = this.state.addresses;
              try {
                const { recipient, memo, fee, feeSliderValue } = await this.processBIP70Invoice(text);
                transactions[index].address = recipient.address;
                transactions[index].amount = recipient.amount;
                this.setState({ addresses: transactions, memo: memo, fee, feeSliderValue, isLoading: false });
              } catch (_e) {
                const { address, amount, memo } = this.decodeBitcoinUri(text);
                item.address = address || text;
                item.amount = amount || item.amount;
                transactions[index] = item;
                this.setState({
                  addresses: transactions,
                  memo: memo || this.state.memo,
                  isLoading: false,
                  bip70TransactionExpiration: null,
                });
              }
            }}
            onBarScanned={this.processAddressData}
            address={item.address}
            isLoading={this.state.isLoading}
            inputAccessoryViewID={BlueDismissKeyboardInputAccessory.InputAccessoryViewID}
          />
          {this.state.addresses.length > 1 && (
            <BlueText style={{ alignSelf: 'flex-end', marginRight: 18, marginVertical: 8 }}>
              {index + 1} of {this.state.addresses.length}
            </BlueText>
          )}
        </View>,
      );
    }
    return rows;
  };

  render() {
    if (this.state.isLoading || typeof this.state.fromWallet === 'undefined') {
      return (
        <View style={{ flex: 1, paddingTop: 20 }}>
          <BlueLoading />
        </View>
      );
    }
    return (
      <TouchableWithoutFeedback onPress={Keyboard.dismiss} accessible={false}>
        <View style={{ flex: 1, justifyContent: 'space-between' }}>
          <View>
            <KeyboardAvoidingView behavior="position">
              <ScrollView
                pagingEnabled
                horizontal
                contentContainerStyle={{ flexWrap: 'wrap', flexDirection: 'row' }}
                ref={ref => (this.scrollView = ref)}
                onContentSizeChange={() => this.scrollView.scrollToEnd()}
                onLayout={() => this.scrollView.scrollToEnd()}
                onMomentumScrollEnd={this.handlePageChange}
                scrollEnabled={this.state.addresses.length > 1}
                scrollIndicatorInsets={{ top: 0, left: 8, bottom: 0, right: 8 }}
              >
                {this.renderBitcoinTransactionInfoFields()}
              </ScrollView>
              <View
                hide={!this.state.showMemoRow}
                style={{
                  flexDirection: 'row',
                  borderColor: '#d2d2d2',
                  borderBottomColor: '#d2d2d2',
                  borderWidth: 1.0,
                  borderBottomWidth: 0.5,
                  backgroundColor: '#f5f5f5',
                  minHeight: 44,
                  height: 44,
                  marginHorizontal: 20,
                  alignItems: 'center',
                  marginVertical: 8,
                  borderRadius: 4,
                }}
              >
                <TextInput
                  onChangeText={text => this.setState({ memo: text })}
                  placeholder={loc.send.details.note_placeholder}
                  value={this.state.memo}
                  numberOfLines={1}
                  style={{ flex: 1, marginHorizontal: 8, minHeight: 33 }}
                  editable={!this.state.isLoading}
                  onSubmitEditing={Keyboard.dismiss}
                  inputAccessoryViewID={BlueDismissKeyboardInputAccessory.InputAccessoryViewID}
                />
              </View>
              <TouchableOpacity
                onPress={() => this.setState({ isFeeSelectionModalVisible: true })}
                disabled={this.state.isLoading}
                style={{ flexDirection: 'row', marginHorizontal: 20, justifyContent: 'space-between', alignItems: 'center' }}
              >
                <Text style={{ color: '#81868e', fontSize: 14 }}>Fee</Text>
                <View
                  style={{
                    backgroundColor: '#d2f8d6',
                    minWidth: 40,
                    height: 25,
                    borderRadius: 4,
                    justifyContent: 'space-between',
                    flexDirection: 'row',
                    alignItems: 'center',
                    paddingHorizontal: 10,
                  }}
                >
                  <Text style={{ color: '#37c0a1', marginBottom: 0, marginRight: 4, textAlign: 'right' }}>{this.state.fee}</Text>
                  <Text style={{ color: '#37c0a1', paddingRight: 4, textAlign: 'left' }}>sat/b</Text>
                </View>
              </TouchableOpacity>
              {this.renderCreateButton()}
              {this.renderFeeSelectionModal()}
              {this.renderAdvancedTransactionOptionsModal()}
            </KeyboardAvoidingView>
          </View>
          <BlueDismissKeyboardInputAccessory />
          {Platform.select({
            ios: (
              <BlueUseAllFundsButton
                onUseAllPressed={() => {
                  ReactNativeHapticFeedback.trigger('notificationWarning');
                  Alert.alert(
                    'Use full balance',
                    `Are you sure you want to use your wallet's full balance for this transaction? ${
                      this.state.addresses.length > 1 ? 'Your other recipients will be removed from this transaction.' : ''
                    }`,
                    [
                      {
                        text: loc._.ok,
                        onPress: async () => {
                          Keyboard.dismiss();
                          const recipient = this.state.addresses[this.state.recipientsScrollIndex];
                          recipient.amount = BitcoinUnit.MAX;
                          this.setState({ addresses: [recipient], recipientsScrollIndex: 0 });
                        },
                        style: 'default',
                      },
                      { text: loc.send.details.cancel, onPress: () => {}, style: 'cancel' },
                    ],
                    { cancelable: false },
                  );
                }}
                wallet={this.state.fromWallet}
              />
            ),
            android: this.state.isAmountToolbarVisibleForAndroid && (
              <BlueUseAllFundsButton
                onUseAllPressed={() => {
                  Alert.alert(
                    'Use all funds',
                    `Are you sure you want to use your all of your wallet's funds for this transaction?`,
                    [
                      {
                        text: loc._.ok,
                        onPress: async () => {
                          Keyboard.dismiss();
                          this.setState({ amount: BitcoinUnit.MAX });
                        },
                        style: 'default',
                      },
                      { text: loc.send.details.cancel, onPress: () => {}, style: 'cancel' },
                    ],
                    { cancelable: false },
                  );
                }}
                wallet={this.state.fromWallet}
              />
            ),
          })}

          {this.renderWalletSelectionButton()}
        </View>
      </TouchableWithoutFeedback>
    );
  }
}

const styles = StyleSheet.create({
  modalContent: {
    backgroundColor: '#FFFFFF',
    padding: 22,
    justifyContent: 'center',
    alignItems: 'center',
    borderTopLeftRadius: 16,
    borderTopRightRadius: 16,
    borderColor: 'rgba(0, 0, 0, 0.1)',
    minHeight: 200,
    height: 200,
  },
  advancedTransactionOptionsModalContent: {
    backgroundColor: '#FFFFFF',
    padding: 22,
    borderTopLeftRadius: 16,
    borderTopRightRadius: 16,
    borderColor: 'rgba(0, 0, 0, 0.1)',
    minHeight: 130,
  },
  bottomModal: {
    justifyContent: 'flex-end',
    margin: 0,
  },
  satoshisTextInput: {
    backgroundColor: '#d2f8d6',
    minWidth: 127,
    height: 60,
    borderRadius: 8,
    flexDirection: 'row',
    justifyContent: 'center',
    paddingHorizontal: 8,
  },
});

SendDetails.propTypes = {
  navigation: PropTypes.shape({
    pop: PropTypes.func,
    goBack: PropTypes.func,
    navigate: PropTypes.func,
    getParam: PropTypes.func,
    setParams: PropTypes.func,
    state: PropTypes.shape({
      params: PropTypes.shape({
        amount: PropTypes.number,
        address: PropTypes.string,
        fromAddress: PropTypes.string,
        satoshiPerByte: PropTypes.string,
        fromSecret: PropTypes.fromSecret,
        fromWallet: PropTypes.fromWallet,
        memo: PropTypes.string,
        uri: PropTypes.string,
      }),
    }),
  }),
};<|MERGE_RESOLUTION|>--- conflicted
+++ resolved
@@ -216,42 +216,32 @@
       }
     } catch (_) {}
 
-<<<<<<< HEAD
     try {
       let recommendedFees = await NetworkTransactionFees.recommendedFees();
-      if (recommendedFees && recommendedFees.hasOwnProperty('halfHourFee')) {
+      if (recommendedFees && recommendedFees.hasOwnProperty('fastestFee')) {
         await AsyncStorage.setItem(NetworkTransactionFee.StorageKey, JSON.stringify(recommendedFees));
         this.setState({
-          fee: recommendedFees.halfHourFee,
+          fee: recommendedFees.fastestFee,
           networkTransactionFees: recommendedFees,
-          feeSliderValue: recommendedFees.halfHourFee,
+          feeSliderValue: recommendedFees.fastestFee,
         });
-=======
-    let recommendedFees = await NetworkTransactionFees.recommendedFees();
-    if (recommendedFees && recommendedFees.hasOwnProperty('fastestFee')) {
-      await AsyncStorage.setItem(NetworkTransactionFee.StorageKey, JSON.stringify(recommendedFees));
-      this.setState({
-        fee: recommendedFees.fastestFee,
-        networkTransactionFees: recommendedFees,
-        feeSliderValue: recommendedFees.fastestFee,
-      });
-
-      if (this.props.navigation.state.params.uri) {
-        if (BitcoinBIP70TransactionDecode.matchesPaymentURL(this.props.navigation.state.params.uri)) {
-          this.processBIP70Invoice(this.props.navigation.state.params.uri);
-        } else {
-          try {
-            const { address, amount, memo } = this.decodeBitcoinUri(this.props.navigation.getParam('uri'));
-            this.setState({ address, amount, memo, isLoading: false });
-          } catch (error) {
-            console.log(error);
-            this.setState({ isLoading: false });
-            alert('Error: Unable to decode Bitcoin address');
+
+        if (this.props.navigation.state.params.uri) {
+          if (BitcoinBIP70TransactionDecode.matchesPaymentURL(this.props.navigation.state.params.uri)) {
+            this.processBIP70Invoice(this.props.navigation.state.params.uri);
+          } else {
+            try {
+              const { address, amount, memo } = this.decodeBitcoinUri(this.props.navigation.getParam('uri'));
+              this.setState({ address, amount, memo, isLoading: false });
+            } catch (error) {
+              console.log(error);
+              this.setState({ isLoading: false });
+              alert('Error: Unable to decode Bitcoin address');
+            }
           }
         }
       } else {
         this.setState({ isLoading: false });
->>>>>>> a62f93db
       }
     } catch (_e) {}
   }
