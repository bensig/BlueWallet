--- conflicted
+++ resolved
@@ -6,11 +6,7 @@
 import Base43 from '../../blue_modules/base43';
 import * as fs from '../../blue_modules/fs';
 import { BlueURDecoder, decodeUR, extractSingleWorkload } from '../../blue_modules/ur';
-<<<<<<< HEAD
-import { BlueLoading, BlueText } from '../../BlueComponents';
-=======
-import { BlueSpacing40, BlueText } from '../../BlueComponents';
->>>>>>> 90666943
+import { BlueText } from '../../BlueComponents';
 import { openPrivacyDesktopSettings } from '../../class/camera';
 import Button from '../../components/Button';
 import { useTheme } from '../../components/themes';
@@ -21,11 +17,8 @@
 import SafeArea from '../../components/SafeArea';
 import presentAlert from '../../components/Alert';
 import { SendDetailsStackParamList } from '../../navigation/SendDetailsStackParamList.ts';
-<<<<<<< HEAD
 import { BlueSpacing40 } from '../../components/BlueSpacing';
-=======
 import { BlueLoading } from '../../components/BlueLoading.tsx';
->>>>>>> 90666943
 
 let decoder: BlueURDecoder | undefined;
 
