import React, { useCallback, useEffect, useMemo, useRef, useState } from 'react';
import {
  ActivityIndicator,
  Alert,
  I18nManager,
  InteractionManager,
  Keyboard,
  KeyboardAvoidingView,
  Platform,
  ScrollView,
  StyleSheet,
  Switch,
  Text,
  TextInput,
  TouchableOpacity,
  TouchableWithoutFeedback,
  View,
} from 'react-native';
import { writeFileAndExport } from '../../blue_modules/fs';
import triggerHapticFeedback, { HapticFeedbackTypes } from '../../blue_modules/hapticFeedback';
import Notifications from '../../blue_modules/notifications';
import { BlueCard, BlueLoading, BlueSpacing10, BlueSpacing20, BlueText } from '../../BlueComponents';
import {
  HDAezeedWallet,
  HDSegwitBech32Wallet,
  LegacyWallet,
  LightningLdkWallet,
  MultisigHDWallet,
  SegwitBech32Wallet,
  SegwitP2SHWallet,
  WatchOnlyWallet,
<<<<<<< HEAD
  MultisigHDWallet,
  HDAezeedWallet,
=======
>>>>>>> bbd9e41c
} from '../../class';
import { AbstractHDElectrumWallet } from '../../class/wallets/abstract-hd-electrum-wallet';
import { LightningCustodianWallet } from '../../class/wallets/lightning-custodian-wallet';
import presentAlert from '../../components/Alert';
import Button from '../../components/Button';
import HeaderRightButton from '../../components/HeaderRightButton';
import ListItem from '../../components/ListItem';
import SaveFileButton from '../../components/SaveFileButton';
import { SecondButton } from '../../components/SecondButton';
import { useTheme } from '../../components/themes';
import prompt from '../../helpers/prompt';
import { unlockWithBiometrics, useBiometrics } from '../../hooks/useBiometrics';
import { useExtendedNavigation } from '../../hooks/useExtendedNavigation';
import loc, { formatBalanceWithoutSuffix } from '../../loc';
import { BitcoinUnit, Chain } from '../../models/bitcoinUnits';
import { useSettings } from '../../hooks/context/useSettings';
import { useStorage } from '../../hooks/context/useStorage';
import { popToTop } from '../../NavigationService';
import { useRoute } from '@react-navigation/native';

const styles = StyleSheet.create({
  scrollViewContent: {
    flexGrow: 1,
  },
  address: {
    alignItems: 'center',
    flex: 1,
  },
  textLabel1: {
    fontWeight: '500',
    fontSize: 14,
    marginVertical: 12,
    writingDirection: I18nManager.isRTL ? 'rtl' : 'ltr',
  },
  textLabel2: {
    fontWeight: '500',
    fontSize: 14,
    marginVertical: 16,
    writingDirection: I18nManager.isRTL ? 'rtl' : 'ltr',
  },
  textValue: {
    fontWeight: '500',
    fontSize: 14,
  },
  input: {
    flexDirection: 'row',
    borderWidth: 1,
    borderBottomWidth: 0.5,
    minHeight: 44,
    height: 44,
    alignItems: 'center',
    borderRadius: 4,
  },
  inputText: {
    flex: 1,
    marginHorizontal: 8,
    minHeight: 33,
    color: '#81868e',
    writingDirection: I18nManager.isRTL ? 'rtl' : 'ltr',
  },
  hardware: {
    flexDirection: 'row',
    alignItems: 'center',
    justifyContent: 'space-between',
  },
  delete: {
    fontSize: 15,
    fontWeight: '500',
    textAlign: 'center',
  },
  row: {
    flexDirection: 'row',
  },
  marginRight16: {
    marginRight: 16,
  },
});

const WalletDetails = () => {
  const { saveToDisk, wallets, deleteWallet, setSelectedWalletID, txMetadata } = useStorage();
  const { isBiometricUseCapableAndEnabled } = useBiometrics();
  const { walletID } = useRoute().params;
  const [isLoading, setIsLoading] = useState(false);
  const [backdoorPressed, setBackdoorPressed] = useState(0);
  const [backdoorBip47Pressed, setBackdoorBip47Pressed] = useState(0);
  const wallet = useRef(wallets.find(w => w.getID() === walletID)).current;
  const [walletName, setWalletName] = useState(wallet.getLabel());
  const [useWithHardwareWallet, setUseWithHardwareWallet] = useState(wallet.useWithHardwareWalletEnabled());
  const { isAdvancedModeEnabled } = useSettings();
  const [isBIP47Enabled, setIsBIP47Enabled] = useState(wallet.isBIP47Enabled());
  const [hideTransactionsInWalletsList, setHideTransactionsInWalletsList] = useState(!wallet.getHideTransactionsInWalletsList());
  const { goBack, setOptions, navigate } = useExtendedNavigation();
  const { colors } = useTheme();
  const [masterFingerprint, setMasterFingerprint] = useState();
  const walletTransactionsLength = useMemo(() => wallet.getTransactions().length, [wallet]);
  const derivationPath = useMemo(() => {
    try {
      const path = wallet.getDerivationPath();
      return path.length > 0 ? path : null;
    } catch (e) {
      return null;
    }
  }, [wallet]);
<<<<<<< HEAD
=======
  const [lightningWalletInfo, setLightningWalletInfo] = useState({});
  const [isToolTipMenuVisible, setIsToolTipMenuVisible] = useState(false);

  const onMenuWillShow = () => setIsToolTipMenuVisible(true);
  const onMenuWillHide = () => setIsToolTipMenuVisible(false);
>>>>>>> bbd9e41c

  useEffect(() => {
    if (isAdvancedModeEnabled && wallet.allowMasterFingerprint()) {
      InteractionManager.runAfterInteractions(() => {
        setMasterFingerprint(wallet.getMasterFingerprintHex());
      });
    }
  }, [isAdvancedModeEnabled, wallet]);
  const stylesHook = StyleSheet.create({
    textLabel1: {
      color: colors.feeText,
    },
    textLabel2: {
      color: colors.feeText,
    },
    textValue: {
      color: colors.outputValue,
    },
    input: {
      borderColor: colors.formBorder,
      borderBottomColor: colors.formBorder,

      backgroundColor: colors.inputBackgroundColor,
    },
    delete: {
      color: isToolTipMenuVisible ? colors.buttonDisabledTextColor : '#d0021b',
    },
  });

  const handleSave = useCallback(() => {
    setIsLoading(true);
    if (walletName.trim().length > 0) {
      wallet.setLabel(walletName.trim());
      if (wallet.type === WatchOnlyWallet.type && wallet.isHd()) {
        wallet.setUseWithHardwareWalletEnabled(useWithHardwareWallet);
      }
      wallet.setHideTransactionsInWalletsList(!hideTransactionsInWalletsList);
      if (wallet.allowBIP47()) {
        wallet.switchBIP47(isBIP47Enabled);
      }
    }
    saveToDisk()
      .then(() => {
        presentAlert({ message: loc.wallets.details_wallet_updated });
        goBack();
      })
      .catch(error => {
        console.log(error.message);
        setIsLoading(false);
      });
  }, [walletName, saveToDisk, wallet, hideTransactionsInWalletsList, useWithHardwareWallet, isBIP47Enabled, goBack]);

  const SaveButton = useMemo(
    () => <HeaderRightButton title={loc.wallets.details_save} onPress={handleSave} disabled={isLoading} testID="Save" />,
    [isLoading, handleSave],
  );

  useEffect(() => {
    setOptions({
      headerRight: () => SaveButton,
      headerBackTitleVisible: true,
    });
  }, [SaveButton, setOptions]);

  useEffect(() => {
    if (wallets.some(w => w.getID() === walletID)) {
      setSelectedWalletID(walletID);
    }
    // eslint-disable-next-line react-hooks/exhaustive-deps
  }, [walletID]);

  const navigateToOverviewAndDeleteWallet = () => {
    setIsLoading(true);
    let externalAddresses = [];
    try {
      externalAddresses = wallet.getAllExternalAddresses();
    } catch (_) {}
    Notifications.unsubscribe(externalAddresses, [], []);
    popToTop();
    deleteWallet(wallet);
    saveToDisk(true);
    triggerHapticFeedback(HapticFeedbackTypes.NotificationSuccess);
  };

  const presentWalletHasBalanceAlert = useCallback(async () => {
    triggerHapticFeedback(HapticFeedbackTypes.NotificationWarning);
    try {
      const walletBalanceConfirmation = await prompt(
        loc.wallets.details_delete_wallet,
        loc.formatString(loc.wallets.details_del_wb_q, { balance: wallet.getBalance() }),
        true,
        'plain-text',
        true,
        loc.wallets.details_delete,
      );
      if (Number(walletBalanceConfirmation) === wallet.getBalance()) {
        navigateToOverviewAndDeleteWallet();
      } else {
        triggerHapticFeedback(HapticFeedbackTypes.NotificationError);
        setIsLoading(false);
        presentAlert({ message: loc.wallets.details_del_wb_err });
      }
    } catch (_) {}
    // eslint-disable-next-line react-hooks/exhaustive-deps
  }, []);

  const navigateToWalletExport = () => {
    navigate('WalletExportRoot', {
      screen: 'WalletExport',
      params: {
        walletID,
      },
    });
  };
  const navigateToMultisigCoordinationSetup = () => {
    navigate('ExportMultisigCoordinationSetupRoot', {
      screen: 'ExportMultisigCoordinationSetup',
      params: {
        walletID,
      },
    });
  };
  const navigateToViewEditCosigners = () => {
    navigate('ViewEditMultisigCosignersRoot', {
      screen: 'ViewEditMultisigCosigners',
      params: {
        walletID,
      },
    });
  };
  const navigateToXPub = () =>
    navigate('WalletXpubRoot', {
      screen: 'WalletXpub',
      params: {
        walletID,
      },
    });
  const navigateToSignVerify = () =>
    navigate('SignVerifyRoot', {
      screen: 'SignVerify',
      params: {
        walletID,
        address: wallet.getAllExternalAddresses()[0], // works for both single address and HD wallets
      },
    });

  const navigateToAddresses = () =>
    navigate('WalletAddresses', {
      walletID,
    });

  const navigateToContacts = () => navigate('PaymentCodeList', { walletID });

  const exportInternals = async () => {
    if (backdoorPressed < 10) return setBackdoorPressed(backdoorPressed + 1);
    setBackdoorPressed(0);
    if (wallet.type !== HDSegwitBech32Wallet.type) return;
    const fileName = 'wallet-externals.json';
    const contents = JSON.stringify(
      {
        _balances_by_external_index: wallet._balances_by_external_index,
        _balances_by_internal_index: wallet._balances_by_internal_index,
        _txs_by_external_index: wallet._txs_by_external_index,
        _txs_by_internal_index: wallet._txs_by_internal_index,
        _utxo: wallet._utxo,
        next_free_address_index: wallet.next_free_address_index,
        next_free_change_address_index: wallet.next_free_change_address_index,
        internal_addresses_cache: wallet.internal_addresses_cache,
        external_addresses_cache: wallet.external_addresses_cache,
        _xpub: wallet._xpub,
        gap_limit: wallet.gap_limit,
        label: wallet.label,
        _lastTxFetch: wallet._lastTxFetch,
        _lastBalanceFetch: wallet._lastBalanceFetch,
      },
      null,
      2,
    );

    await writeFileAndExport(fileName, contents, false);
  };

  const purgeTransactions = async () => {
    if (backdoorPressed < 10) return setBackdoorPressed(backdoorPressed + 1);
    setBackdoorPressed(0);
    const msg = 'Transactions purged. Pls go to main screen and back to rerender screen';

    if (wallet.type === HDSegwitBech32Wallet.type) {
      wallet._txs_by_external_index = {};
      wallet._txs_by_internal_index = {};
      presentAlert({ message: msg });
    }

    if (wallet._hdWalletInstance) {
      wallet._hdWalletInstance._txs_by_external_index = {};
      wallet._hdWalletInstance._txs_by_internal_index = {};
      presentAlert({ message: msg });
    }
  };

  const walletNameTextInputOnBlur = () => {
    if (walletName.trim().length === 0) {
      const walletLabel = wallet.getLabel();
      setWalletName(walletLabel);
    }
  };

  const exportHistoryContent = useCallback(() => {
    const headers = [loc.transactions.date, loc.transactions.txid, `${loc.send.create_amount} (${BitcoinUnit.BTC})`, loc.send.create_memo];
    if (wallet.chain === Chain.OFFCHAIN) {
      headers.push(loc.lnd.payment);
    }

    const rows = [headers.join(',')];
    const transactions = wallet.getTransactions();

    transactions.forEach(transaction => {
      const value = formatBalanceWithoutSuffix(transaction.value, BitcoinUnit.BTC, true);
      let hash = transaction.hash;
      let memo = txMetadata[transaction.hash]?.memo?.trim() ?? '';
      let status;

      if (wallet.chain === Chain.OFFCHAIN) {
        hash = transaction.payment_hash;
        memo = transaction.description;
        status = transaction.ispaid ? loc._.success : loc.lnd.expired;
        if (hash?.type === 'Buffer' && hash?.data) {
          hash = Buffer.from(hash.data).toString('hex');
        }
      }

      const data = [new Date(transaction.received).toString(), hash, value, memo];

      if (wallet.chain === Chain.OFFCHAIN) {
        data.push(status);
      }

      rows.push(data.join(','));
    });

    return rows.join('\n');
  }, [wallet, txMetadata]);

  const handleDeleteButtonTapped = () => {
    triggerHapticFeedback(HapticFeedbackTypes.NotificationWarning);
    Alert.alert(
      loc.wallets.details_delete_wallet,
      loc.wallets.details_are_you_sure,
      [
        {
          text: loc.wallets.details_yes_delete,
          onPress: async () => {
            const isBiometricsEnabled = await isBiometricUseCapableAndEnabled();

            if (isBiometricsEnabled) {
              if (!(await unlockWithBiometrics())) {
                return;
              }
            }
            if (wallet.getBalance() > 0 && wallet.allowSend()) {
              presentWalletHasBalanceAlert();
            } else {
              navigateToOverviewAndDeleteWallet();
            }
          },
          style: 'destructive',
        },
        { text: loc.wallets.details_no_cancel, onPress: () => {}, style: 'cancel' },
      ],
      { cancelable: false },
    );
  };

  const fileName = useMemo(() => {
    const label = wallet.getLabel().replace(' ', '-');
    return `${label}-history.csv`;
  }, [wallet]);

  return (
    <ScrollView
      contentInsetAdjustmentBehavior="automatic"
      centerContent={isLoading}
      contentContainerStyle={styles.scrollViewContent}
      testID="WalletDetailsScroll"
    >
      {isLoading ? (
        <BlueLoading />
      ) : (
        <TouchableWithoutFeedback onPress={Keyboard.dismiss} accessible={false}>
          <View>
            <BlueCard style={styles.address}>
              {(() => {
                if (
                  [LegacyWallet.type, SegwitBech32Wallet.type, SegwitP2SHWallet.type].includes(wallet.type) ||
                  (wallet.type === WatchOnlyWallet.type && !wallet.isHd())
                ) {
                  return (
                    <>
                      <Text style={[styles.textLabel1, stylesHook.textLabel1]}>{loc.wallets.details_address.toLowerCase()}</Text>
                      <Text style={[styles.textValue, stylesHook.textValue]}>
                        {(() => {
                          // gracefully handling faulty wallets, so at least user has an option to delete the wallet
                          try {
                            return wallet.getAddress();
                          } catch (error) {
                            return error.message;
                          }
                        })()}
                      </Text>
                    </>
                  );
                }
              })()}
              <Text style={[styles.textLabel2, stylesHook.textLabel2]}>{loc.wallets.add_wallet_name.toLowerCase()}</Text>
              <KeyboardAvoidingView enabled={!Platform.isPad} behavior={Platform.OS === 'ios' ? 'position' : null}>
                <View style={[styles.input, stylesHook.input]}>
                  <TextInput
                    value={walletName}
                    onChangeText={setWalletName}
                    onBlur={walletNameTextInputOnBlur}
                    numberOfLines={1}
                    placeholderTextColor="#81868e"
                    style={styles.inputText}
                    editable={!isLoading}
                    underlineColorAndroid="transparent"
                    testID="WalletNameInput"
                  />
                </View>
              </KeyboardAvoidingView>
              <BlueSpacing20 />
              <Text style={[styles.textLabel1, stylesHook.textLabel1]}>{loc.wallets.details_type.toLowerCase()}</Text>
              <Text style={[styles.textValue, stylesHook.textValue]}>{wallet.typeReadable}</Text>

              {wallet.type === MultisigHDWallet.type && (
                <>
                  <Text style={[styles.textLabel2, stylesHook.textLabel2]}>{loc.wallets.details_multisig_type}</Text>
                  <BlueText>
                    {`${wallet.getM()} / ${wallet.getN()} (${
                      wallet.isNativeSegwit() ? 'native segwit' : wallet.isWrappedSegwit() ? 'wrapped segwit' : 'legacy'
                    })`}
                  </BlueText>
                </>
              )}
              {wallet.type === MultisigHDWallet.type && (
                <>
                  <Text style={[styles.textLabel2, stylesHook.textLabel2]}>{loc.multisig.how_many_signatures_can_bluewallet_make}</Text>
                  <BlueText>{wallet.howManySignaturesCanWeMake()}</BlueText>
                </>
              )}

              {wallet.type === LightningCustodianWallet.type && (
                <>
                  <Text style={[styles.textLabel1, stylesHook.textLabel1]}>{loc.wallets.details_connected_to.toLowerCase()}</Text>
                  <BlueText>{wallet.getBaseURI()}</BlueText>
                </>
              )}

              {wallet.type === HDAezeedWallet.type && (
                <>
                  <Text style={[styles.textLabel1, stylesHook.textLabel1]}>{loc.wallets.identity_pubkey.toLowerCase()}</Text>
                  <BlueText>{wallet.getIdentityPubkey()}</BlueText>
                </>
              )}
              <BlueSpacing20 />
              <>
                <Text onPress={exportInternals} style={[styles.textLabel2, stylesHook.textLabel2]}>
                  {loc.transactions.list_title.toLowerCase()}
                </Text>
                <View style={styles.hardware}>
                  <BlueText onPress={() => setBackdoorBip47Pressed(prevState => prevState + 1)}>{loc.wallets.details_display}</BlueText>
                  <Switch
                    disabled={isToolTipMenuVisible}
                    value={hideTransactionsInWalletsList}
                    onValueChange={setHideTransactionsInWalletsList}
                  />
                </View>
              </>
              <>
                <Text onPress={purgeTransactions} style={[styles.textLabel2, stylesHook.textLabel2]}>
                  {loc.transactions.transactions_count.toLowerCase()}
                </Text>
                <BlueText>{wallet.getTransactions().length}</BlueText>
              </>

              {backdoorBip47Pressed >= 10 && wallet.allowBIP47() ? (
                <>
                  <Text style={[styles.textLabel2, stylesHook.textLabel2]}>{loc.bip47.payment_code}</Text>
                  <View style={styles.hardware}>
                    <BlueText>{loc.bip47.purpose}</BlueText>
                    <Switch value={isBIP47Enabled} onValueChange={setIsBIP47Enabled} />
                  </View>
                </>
              ) : null}

              <View>
                {wallet.type === WatchOnlyWallet.type && wallet.isHd() && (
                  <>
                    <BlueSpacing10 />
                    <Text style={[styles.textLabel2, stylesHook.textLabel2]}>{loc.wallets.details_advanced.toLowerCase()}</Text>
                    <View style={styles.hardware}>
                      <BlueText>{loc.wallets.details_use_with_hardware_wallet}</BlueText>
                      <Switch value={useWithHardwareWallet} onValueChange={setUseWithHardwareWallet} />
                    </View>
                  </>
                )}
                {isAdvancedModeEnabled && (
                  <View style={styles.row}>
                    {wallet.allowMasterFingerprint() && (
                      <View style={styles.marginRight16}>
                        <Text style={[styles.textLabel2, stylesHook.textLabel2]}>
                          {loc.wallets.details_master_fingerprint.toLowerCase()}
                        </Text>
                        <BlueText>{masterFingerprint ?? <ActivityIndicator />}</BlueText>
                      </View>
                    )}

                    {derivationPath && (
                      <View>
                        <Text style={[styles.textLabel2, stylesHook.textLabel2]}>{loc.wallets.details_derivation_path}</Text>
                        <BlueText testID="DerivationPath">{derivationPath}</BlueText>
                      </View>
                    )}
                  </View>
                )}
              </View>
            </BlueCard>
            {(wallet instanceof AbstractHDElectrumWallet || (wallet.type === WatchOnlyWallet.type && wallet.isHd())) && (
              <ListItem disabled={isToolTipMenuVisible} onPress={navigateToAddresses} title={loc.wallets.details_show_addresses} chevron />
            )}
            {wallet.allowBIP47() && wallet.isBIP47Enabled() && (
              <ListItem disabled={isToolTipMenuVisible} onPress={navigateToContacts} title={loc.bip47.contacts} chevron />
            )}
            <BlueCard style={styles.address}>
              <View>
                <BlueSpacing20 />
                <Button
                  disabled={isToolTipMenuVisible}
                  onPress={navigateToWalletExport}
                  testID="WalletExport"
                  title={loc.wallets.details_export_backup}
                />
                {walletTransactionsLength > 0 && (
                  <>
                    <BlueSpacing20 />
                    <SaveFileButton
                      onMenuWillHide={onMenuWillHide}
                      onMenuWillShow={onMenuWillShow}
                      fileName={fileName}
                      fileContent={exportHistoryContent()}
                    >
                      <SecondButton title={loc.wallets.details_export_history} />
                    </SaveFileButton>
                  </>
                )}
                {wallet.type === MultisigHDWallet.type && (
                  <>
                    <BlueSpacing20 />
                    <SecondButton
                      disabled={isToolTipMenuVisible}
                      onPress={navigateToMultisigCoordinationSetup}
                      testID="MultisigCoordinationSetup"
                      title={loc.multisig.export_coordination_setup.replace(/^\w/, c => c.toUpperCase())}
                    />
                  </>
                )}

                {wallet.type === MultisigHDWallet.type && (
                  <>
                    <BlueSpacing20 />
                    <SecondButton
                      disabled={isToolTipMenuVisible}
                      onPress={navigateToViewEditCosigners}
                      testID="ViewEditCosigners"
                      title={loc.multisig.view_edit_cosigners}
                    />
                  </>
                )}

                {wallet.allowXpub() && (
                  <>
                    <BlueSpacing20 />
                    <SecondButton
                      disabled={isToolTipMenuVisible}
                      onPress={navigateToXPub}
                      testID="XPub"
                      title={loc.wallets.details_show_xpub}
                    />
                  </>
                )}
                {wallet.allowSignVerifyMessage() && (
                  <>
                    <BlueSpacing20 />
                    <SecondButton
                      disabled={isToolTipMenuVisible}
                      onPress={navigateToSignVerify}
                      testID="SignVerify"
                      title={loc.addresses.sign_title}
                    />
                  </>
                )}
<<<<<<< HEAD

=======
                {wallet.type === LightningLdkWallet.type && (
                  <>
                    <BlueSpacing20 />
                    <SecondButton
                      disabled={isToolTipMenuVisible}
                      onPress={navigateToLdkViewLogs}
                      testID="LdkLogs"
                      title={loc.lnd.view_logs}
                    />
                  </>
                )}
>>>>>>> bbd9e41c
                <BlueSpacing20 />
                <BlueSpacing20 />
                <TouchableOpacity
                  disabled={isToolTipMenuVisible}
                  accessibilityRole="button"
                  onPress={handleDeleteButtonTapped}
                  testID="DeleteButton"
                >
                  <Text
                    textBreakStrategy="simple"
                    style={[styles.delete, stylesHook.delete]}
                  >{`${loc.wallets.details_delete}${'  '}`}</Text>
                </TouchableOpacity>
                <BlueSpacing20 />
                <BlueSpacing20 />
              </View>
            </BlueCard>
          </View>
        </TouchableWithoutFeedback>
      )}
    </ScrollView>
  );
};

export default WalletDetails;<|MERGE_RESOLUTION|>--- conflicted
+++ resolved
@@ -24,16 +24,10 @@
   HDAezeedWallet,
   HDSegwitBech32Wallet,
   LegacyWallet,
-  LightningLdkWallet,
   MultisigHDWallet,
   SegwitBech32Wallet,
   SegwitP2SHWallet,
   WatchOnlyWallet,
-<<<<<<< HEAD
-  MultisigHDWallet,
-  HDAezeedWallet,
-=======
->>>>>>> bbd9e41c
 } from '../../class';
 import { AbstractHDElectrumWallet } from '../../class/wallets/abstract-hd-electrum-wallet';
 import { LightningCustodianWallet } from '../../class/wallets/lightning-custodian-wallet';
@@ -137,14 +131,10 @@
       return null;
     }
   }, [wallet]);
-<<<<<<< HEAD
-=======
-  const [lightningWalletInfo, setLightningWalletInfo] = useState({});
   const [isToolTipMenuVisible, setIsToolTipMenuVisible] = useState(false);
 
   const onMenuWillShow = () => setIsToolTipMenuVisible(true);
   const onMenuWillHide = () => setIsToolTipMenuVisible(false);
->>>>>>> bbd9e41c
 
   useEffect(() => {
     if (isAdvancedModeEnabled && wallet.allowMasterFingerprint()) {
@@ -645,21 +635,6 @@
                     />
                   </>
                 )}
-<<<<<<< HEAD
-
-=======
-                {wallet.type === LightningLdkWallet.type && (
-                  <>
-                    <BlueSpacing20 />
-                    <SecondButton
-                      disabled={isToolTipMenuVisible}
-                      onPress={navigateToLdkViewLogs}
-                      testID="LdkLogs"
-                      title={loc.lnd.view_logs}
-                    />
-                  </>
-                )}
->>>>>>> bbd9e41c
                 <BlueSpacing20 />
                 <BlueSpacing20 />
                 <TouchableOpacity
