import React, { Component } from 'react';
import {
  Text,
  View,
  ActivityIndicator,
  InteractionManager,
  Image,
  FlatList,
  RefreshControl,
  TouchableOpacity,
  StatusBar,
} from 'react-native';
import LinearGradient from 'react-native-linear-gradient';
import PropTypes from 'prop-types';
import { NavigationEvents } from 'react-navigation';
import { BlueSendButtonIcon, BlueReceiveButtonIcon, BlueTransactionListItem } from '../../BlueComponents';
import { Icon } from 'react-native-elements';
import { BitcoinUnit } from '../../models/bitcoinUnits';
import { LightningCustodianWallet } from '../../class';
import WalletGradient from '../../class/walletGradient';
/** @type {AppStorage} */
let BlueApp = require('../../BlueApp');
let loc = require('../../loc');
let EV = require('../../events');

export default class WalletTransactions extends Component {
  static navigationOptions = ({ navigation }) => {
    return {
      headerRight: (
        <TouchableOpacity
          style={{ marginHorizontal: 16, minWidth: 150, justifyContent: 'center', alignItems: 'flex-end' }}
          onPress={() =>
            navigation.navigate('WalletDetails', {
              wallet: navigation.state.params.wallet,
            })
          }
        >
          <Icon name="kebab-horizontal" size={22} type="octicon" color="#FFFFFF" />
        </TouchableOpacity>
      ),
      headerStyle: {
        backgroundColor: navigation.getParam('headerColor'),
        borderBottomWidth: 0,
        elevation: 0,
        shadowRadius: 0,
      },
      headerTintColor: '#FFFFFF',
    };
  };

  constructor(props) {
    super(props);

    // here, when we receive REMOTE_TRANSACTIONS_COUNT_CHANGED we fetch TXs and balance for current wallet
    EV(EV.enum.REMOTE_TRANSACTIONS_COUNT_CHANGED, this.refreshTransactionsFunction.bind(this));
    const wallet = props.navigation.getParam('wallet');
    this.props.navigation.setParams({ wallet: wallet });
    this.state = {
      isLoading: true,
      showShowFlatListRefreshControl: false,
      wallet: wallet,
      dataSource: this.getTransactions(15),
      limit: 15,
      pageSize: 20,
      walletPreviousPreferredUnit: wallet.getPreferredBalanceUnit(),
    };
  }

  componentDidMount() {
    // nop
  }

  /**
   * Forcefully fetches TXs and balance for wallet
   */
  refreshTransactionsFunction() {
    let that = this;
    setTimeout(function() {
      that.refreshTransactions();
    }, 4000); // giving a chance to remote server to propagate
  }

  /**
   * Simple wrapper for `wallet.getTransactions()`, where `wallet` is current wallet.
   * Sorts. Provides limiting.
   *
   * @param limit {Integer} How many txs return, starting from the earliest. Default: all of them.
   * @returns {Array}
   */
  getTransactions(limit = Infinity) {
    let wallet = this.props.navigation.getParam('wallet');
    let txs = wallet.getTransactions();
    for (let tx of txs) {
      tx.sort_ts = +new Date(tx.received);
    }
    txs = txs.sort(function(a, b) {
      return b.sort_ts - a.sort_ts;
    });
    return txs.slice(0, limit);
  }

  redrawScreen() {
    InteractionManager.runAfterInteractions(async () => {
      console.log('wallets/transactions redrawScreen()');
      const wallet = this.state.wallet;

<<<<<<< HEAD
      const latestTXTime = loc.transactionTimeToReadable(wallet.getLatestTransactionTime());
      this.setState({
        isLoading: false,
        showShowFlatListRefreshControl: false,
        showReceiveButton: showReceive,
        showSendButton: showSend,
        showManageFundsBigButton,
        showManageFundsSmallButton,
        dataSource: this.getTransactions(this.state.limit),
        walletHeaderLatestTransaction: latestTXTime,
=======
      let txs = wallet.getTransactions();
      for (let tx of txs) {
        tx.sort_ts = +new Date(tx.received);
      }
      txs = txs.sort(function(a, b) {
        return b.sort_ts - a.sort_ts;
      });

      this.setState({
        isLoading: false,
        showShowFlatListRefreshControl: false,
        dataSource: txs,
>>>>>>> 40700894
      });
    });
  }

  isLightning() {
    let w = this.state.wallet;
    if (w && w.type === LightningCustodianWallet.type) {
      return true;
    }

    return false;
  }

  /**
   * Forcefully fetches TXs and balance for wallet
   */
  refreshTransactions() {
    if (this.state.isLoading) return;
    this.setState(
      {
        showShowFlatListRefreshControl: true,
        isLoading: true,
      },
      async () => {
        let noErr = true;
        let smthChanged = false;
        try {
          /** @type {LegacyWallet} */
          let wallet = this.state.wallet;
          let balanceStart = +new Date();
          const oldBalance = wallet.getBalance();
          await wallet.fetchBalance();
          if (oldBalance !== wallet.getBalance()) smthChanged = true;
          let balanceEnd = +new Date();
          console.log(wallet.getLabel(), 'fetch balance took', (balanceEnd - balanceStart) / 1000, 'sec');
          let start = +new Date();
          const oldTxLen = wallet.getTransactions().length;
          await wallet.fetchTransactions();
          if (oldTxLen !== wallet.getTransactions().length) smthChanged = true;
          if (wallet.fetchPendingTransactions) {
            await wallet.fetchPendingTransactions();
          }
          if (wallet.fetchUserInvoices) {
            await wallet.fetchUserInvoices();
          }
          let end = +new Date();
          console.log(wallet.getLabel(), 'fetch tx took', (end - start) / 1000, 'sec');
        } catch (err) {
          noErr = false;
          console.warn(err);
          this.setState({
            isLoading: false,
            showShowFlatListRefreshControl: false,
          });
        }
        if (noErr && smthChanged) {
          console.log('saving to disk');
          await BlueApp.saveToDisk(); // caching
          EV(EV.enum.TRANSACTIONS_COUNT_CHANGED); // let other components know they should redraw
        }
        this.redrawScreen();
      },
    );
  }

  changeWalletBalanceUnit() {
    let walletPreviousPreferredUnit = this.state.wallet.getPreferredBalanceUnit();
    const wallet = this.state.wallet;
    if (walletPreviousPreferredUnit === BitcoinUnit.BTC) {
      wallet.preferredBalanceUnit = BitcoinUnit.SATS;
      walletPreviousPreferredUnit = BitcoinUnit.BTC;
    } else if (walletPreviousPreferredUnit === BitcoinUnit.SATS) {
      wallet.preferredBalanceUnit = BitcoinUnit.LOCAL_CURRENCY;
      walletPreviousPreferredUnit = BitcoinUnit.SATS;
    } else if (walletPreviousPreferredUnit === BitcoinUnit.LOCAL_CURRENCY) {
      wallet.preferredBalanceUnit = BitcoinUnit.BTC;
      walletPreviousPreferredUnit = BitcoinUnit.BTC;
    } else {
      wallet.preferredBalanceUnit = BitcoinUnit.BTC;
      walletPreviousPreferredUnit = BitcoinUnit.BTC;
    }

    this.setState({ wallet: wallet, walletPreviousPreferredUnit: walletPreviousPreferredUnit });
  }

  renderWalletHeader = () => {
    return (
      <LinearGradient
        colors={WalletGradient.gradientsFor(this.state.wallet.type)}
        style={{ padding: 15, minHeight: 140, justifyContent: 'center' }}
      >
        <Image
          source={
            (LightningCustodianWallet.type === this.state.wallet.type && require('../../img/lnd-shape.png')) ||
            require('../../img/btc-shape.png')
          }
          style={{
            width: 99,
            height: 94,
            position: 'absolute',
            bottom: 0,
            right: 0,
          }}
        />

        <Text
          numberOfLines={1}
          style={{
            backgroundColor: 'transparent',
            fontSize: 19,
            color: '#fff',
          }}
        >
          {this.state.wallet.getLabel()}
        </Text>
        <TouchableOpacity onPress={() => this.changeWalletBalanceUnit()}>
          <Text
            numberOfLines={1}
            adjustsFontSizeToFit
            style={{
              backgroundColor: 'transparent',
              fontWeight: 'bold',
              fontSize: 36,
              color: '#fff',
            }}
          >
            {loc.formatBalance(this.state.wallet.getBalance(), this.state.wallet.getPreferredBalanceUnit(), true).toString()}
          </Text>
        </TouchableOpacity>
        {this.state.wallet.type === LightningCustodianWallet.type && (
          <TouchableOpacity onPress={() => this.props.navigation.navigate('ManageFunds', { fromWallet: this.state.wallet })}>
            <View
              style={{
                marginTop: 14,
                marginBottom: 10,
                backgroundColor: 'rgba(255,255,255,0.2)',
                borderRadius: 9,
                minWidth: 119,
                minHeight: 39,
                width: 119,
                height: 39,
                justifyContent: 'center',
                alignItems: 'center',
              }}
            >
              <Text
                style={{
                  fontWeight: '500',
                  fontSize: 14,
                  color: '#FFFFFF',
                }}
              >
                {loc.lnd.title}
              </Text>
            </View>
          </TouchableOpacity>
        )}
      </LinearGradient>
    );
  };

  _keyExtractor = (_item, index) => index.toString();

  renderListFooterComponent = () => {
    // if not all txs rendered - display indicator
    return (this.getTransactions(Infinity).length > this.state.limit && <ActivityIndicator />) || <View />;
  };

  renderListHeaderComponent = () => {
    return (
      <View style={{ flexDirection: 'row', height: 50 }}>
        <Text
          style={{
            paddingLeft: 15,
            paddingTop: 15,
            fontWeight: 'bold',
            fontSize: 24,
            color: BlueApp.settings.foregroundColor,
          }}
        >
          {loc.transactions.list.title}
        </Text>
      </View>
    );
  };

  async onWillBlur() {
    StatusBar.setBarStyle('dark-content');
    await BlueApp.saveToDisk();
  }

  componentWillUnmount() {
    this.onWillBlur();
  }

  renderItem = item => {
    return <BlueTransactionListItem item={item.item} itemPriceUnit={this.state.wallet.getPreferredBalanceUnit()} />;
  };

  render() {
    const { navigate } = this.props.navigation;
    return (
      <View style={{ flex: 1 }}>
        <NavigationEvents
          onWillFocus={() => {
            StatusBar.setBarStyle('light-content');
            this.redrawScreen();
          }}
          onWillBlur={() => this.onWillBlur()}
        />
        {this.renderWalletHeader()}

        <View style={{ flex: 1, backgroundColor: '#FFFFFF' }}>
          {this.state.wallet.type === LightningCustodianWallet.type && (
            <TouchableOpacity
              onPress={() => {
                console.log('navigating to LappBrowser');
                navigate('LappBrowser', { fromSecret: this.state.wallet.getSecret(), fromWallet: this.state.wallet });
              }}
            >
              <View
                style={{
                  marginVertical: 16,
                  backgroundColor: '#f2f2f2',
                  borderRadius: 9,
                  minWidth: 343,
                  minHeight: 49,
                  width: 343,
                  height: 49,
                  justifyContent: 'center',
                  alignItems: 'center',
                  alignSelf: 'center',
                }}
              >
                <Text>marketplace</Text>
              </View>
            </TouchableOpacity>
          )}
          <FlatList
            onEndReachedThreshold={0.3}
            onEndReached={() => {
              // pagination in works. in this block we will add more txs to flatlist
              // so as user scrolls closer to bottom it will render mode transactions

              if (this.getTransactions(Infinity).length < this.state.limit) {
                // all list rendered. nop
                return;
              }

              this.setState({
                dataSource: this.getTransactions(this.state.limit + this.state.pageSize),
                limit: this.state.limit + this.state.pageSize,
                pageSize: this.state.pageSize * 2,
              });
            }}
            ListHeaderComponent={this.renderListHeaderComponent}
            ListFooterComponent={this.renderListFooterComponent}
            ListEmptyComponent={
              <View style={{ top: 50, minHeight: 200, paddingHorizontal: 16 }}>
                <Text
                  numberOfLines={0}
                  style={{
                    fontSize: 18,
                    color: '#9aa0aa',
                    textAlign: 'center',
                  }}
                >
                  {(this.isLightning() &&
                    'Lightning wallet should be used for your daily transactions. Fees are unfairly cheap and speed is blazing fast.') ||
                    loc.wallets.list.empty_txs1}
                </Text>
                <Text
                  style={{
                    fontSize: 18,
                    color: '#9aa0aa',
                    textAlign: 'center',
                  }}
                >
                  {(this.isLightning() && '\nTo start using it tap on "manage funds" and topup your balance') ||
                    loc.wallets.list.empty_txs2}
                </Text>

                <Text />
                <Text />

                {!this.isLightning() && (
                  <Text
                    style={{
                      fontSize: 18,
                      color: '#9aa0aa',
                      textAlign: 'center',
                      textDecorationLine: 'underline',
                    }}
                    onPress={() =>
                      this.props.navigation.navigate('BuyBitcoin', {
                        address: this.state.wallet.getAddress(),
                        secret: this.state.wallet.getSecret(),
                      })
                    }
                  >
                    {loc.wallets.list.tap_here_to_buy}
                  </Text>
                )}
              </View>
            }
            refreshControl={
              <RefreshControl onRefresh={() => this.refreshTransactions()} refreshing={this.state.showShowFlatListRefreshControl} />
            }
            data={this.state.dataSource}
            keyExtractor={this._keyExtractor}
            renderItem={this.renderItem}
          />
        </View>
        <View
          style={{
            flexDirection: 'row',
            alignSelf: 'center',
            backgroundColor: 'transparent',
            position: 'absolute',
            bottom: 30,
            borderRadius: 30,
            minHeight: 48,
            flex: 0.84,
            overflow: 'hidden',
          }}
        >
          {(() => {
            if (this.state.wallet.allowReceive()) {
              return (
                <BlueReceiveButtonIcon
                  onPress={() => {
                    if (this.state.wallet.type === LightningCustodianWallet.type) {
                      navigate('LNDCreateInvoice', { fromWallet: this.state.wallet });
                    } else {
                      navigate('ReceiveDetails', { address: this.state.wallet.getAddress(), secret: this.state.wallet.getSecret() });
                    }
                  }}
                />
              );
            }
          })()}

          {(() => {
            if (this.state.wallet.allowSend()) {
              return (
                <BlueSendButtonIcon
                  onPress={() => {
                    if (this.state.wallet.type === LightningCustodianWallet.type) {
                      navigate('ScanLndInvoice', { fromSecret: this.state.wallet.getSecret() });
                    } else {
                      navigate('SendDetails', { fromAddress: this.state.wallet.getAddress(), fromSecret: this.state.wallet.getSecret() });
                    }
                  }}
                />
              );
            }
          })()}
        </View>
      </View>
    );
  }
}

WalletTransactions.propTypes = {
  navigation: PropTypes.shape({
    navigate: PropTypes.func,
    goBack: PropTypes.func,
    getParam: PropTypes.func,
    setParams: PropTypes.func,
  }),
};<|MERGE_RESOLUTION|>--- conflicted
+++ resolved
@@ -102,33 +102,11 @@
   redrawScreen() {
     InteractionManager.runAfterInteractions(async () => {
       console.log('wallets/transactions redrawScreen()');
-      const wallet = this.state.wallet;
-
-<<<<<<< HEAD
-      const latestTXTime = loc.transactionTimeToReadable(wallet.getLatestTransactionTime());
+
       this.setState({
         isLoading: false,
         showShowFlatListRefreshControl: false,
-        showReceiveButton: showReceive,
-        showSendButton: showSend,
-        showManageFundsBigButton,
-        showManageFundsSmallButton,
         dataSource: this.getTransactions(this.state.limit),
-        walletHeaderLatestTransaction: latestTXTime,
-=======
-      let txs = wallet.getTransactions();
-      for (let tx of txs) {
-        tx.sort_ts = +new Date(tx.received);
-      }
-      txs = txs.sort(function(a, b) {
-        return b.sort_ts - a.sort_ts;
-      });
-
-      this.setState({
-        isLoading: false,
-        showShowFlatListRefreshControl: false,
-        dataSource: txs,
->>>>>>> 40700894
       });
     });
   }
