--- conflicted
+++ resolved
@@ -1,6 +1,20 @@
 import React, { Component } from 'react';
 import { View, TouchableOpacity, Text, FlatList, RefreshControl, ScrollView } from 'react-native';
-import { BlueLoading, SafeBlueArea, WalletsCarousel, BlueList, BlueHeaderDefaultMain, BlueTransactionListItem } from '../../BlueComponents';
+import {
+  BlueTransactionOnchainIcon,
+  BlueLoading,
+  SafeBlueArea,
+  WalletsCarousel,
+  BlueTransactionIncommingIcon,
+  BlueTransactionOutgoingIcon,
+  BlueTransactionPendingIcon,
+  BlueTransactionOffchainIcon,
+  BlueTransactionExpiredIcon,
+  BlueList,
+  BlueListItem,
+  BlueHeaderDefaultMain,
+  BlueTransactionOffchainIncomingIcon,
+} from '../../BlueComponents';
 import { Icon } from 'react-native-elements';
 import { NavigationEvents } from 'react-navigation';
 import ReactNativeHapticFeedback from 'react-native-haptic-feedback';
@@ -51,7 +65,7 @@
    * Forcefully fetches TXs and balance for lastSnappedTo (i.e. current) wallet.
    * Triggered manually by user on pull-to-refresh.
    */
-  refreshTransactions = () => {
+  refreshTransactions() {
     if (!(this.lastSnappedTo < BlueApp.getWallets().length)) {
       // last card, nop
       console.log('last card, nop');
@@ -62,21 +76,6 @@
       {
         isTransactionsLoading: true,
       },
-<<<<<<< HEAD
-      async () => {
-        let noErr = true;
-        try {
-          await BlueApp.fetchWalletBalances(this.lastSnappedTo || 0);
-          let start = +new Date();
-          await BlueApp.fetchWalletTransactions(this.lastSnappedTo || 0);
-          let end = +new Date();
-          console.log('fetch tx took', (end - start) / 1000, 'sec');
-        } catch (err) {
-          noErr = false;
-          console.warn(err);
-        }
-        if (noErr) await BlueApp.saveToDisk(); // caching
-=======
       async function() {
         let that = this;
         setTimeout(async function() {
@@ -96,12 +95,12 @@
             console.warn(err);
           }
           if (noErr) await BlueApp.saveToDisk(); // caching
->>>>>>> d5a73a2c
-
-        this.refreshFunction();
+
+          that.refreshFunction();
+        }, 1);
       },
     );
-  };
+  }
 
   /**
    * Redraws the screen
@@ -111,14 +110,11 @@
       A(A.ENUM.GOT_NONZERO_BALANCE);
     }
 
-    const dataSource = BlueApp.getTransactions();
-    const wallets = BlueApp.getWallets().concat(false);
-
     this.setState({
       isLoading: false,
       isTransactionsLoading: false,
-      dataSource,
-      wallets,
+      dataSource: BlueApp.getTransactions(),
+      wallets: BlueApp.getWallets().concat(false),
     });
   }
 
@@ -210,10 +206,6 @@
 
   _keyExtractor = (_item, index) => index.toString();
 
-  _renderItem = rowData => {
-    return <BlueTransactionListItem item={rowData.item} itemPriceUnit={rowData.item.walletPreferredBalanceUnit} />;
-  };
-
   renderListHeaderComponent = () => {
     return (
       <View>
@@ -240,7 +232,60 @@
     }
   };
 
+  rowTitle = item => {
+    if (item.type === 'user_invoice' || item.type === 'payment_request') {
+      if (isNaN(item.value)) {
+        item.value = '0';
+      }
+      const currentDate = new Date();
+      const now = (currentDate.getTime() / 1000) | 0;
+      const invoiceExpiration = item.timestamp + item.expire_time;
+
+      if (invoiceExpiration > now) {
+        return loc.formatBalanceWithoutSuffix(item.value && item.value, item.walletPreferredBalanceUnit, true).toString();
+      } else if (invoiceExpiration < now) {
+        if (item.ispaid) {
+          return loc.formatBalanceWithoutSuffix(item.value && item.value, item.walletPreferredBalanceUnit, true).toString();
+        } else {
+          return loc.lnd.expired;
+        }
+      }
+    } else {
+      return loc.formatBalanceWithoutSuffix(item.value && item.value, item.walletPreferredBalanceUnit, true).toString();
+    }
+  };
+
+  rowTitleStyle = item => {
+    let color = '#37c0a1';
+
+    if (item.type === 'user_invoice' || item.type === 'payment_request') {
+      const currentDate = new Date();
+      const now = (currentDate.getTime() / 1000) | 0;
+      const invoiceExpiration = item.timestamp + item.expire_time;
+
+      if (invoiceExpiration > now) {
+        color = '#37c0a1';
+      } else if (invoiceExpiration < now) {
+        if (item.ispaid) {
+          color = '#37c0a1';
+        } else {
+          color = '#FF0000';
+        }
+      }
+    } else if (item.value / 100000000 < 0) {
+      color = BlueApp.settings.foregroundColor;
+    }
+
+    return {
+      fontWeight: '600',
+      fontSize: 16,
+      color: color,
+    };
+  };
+
   render() {
+    const { navigate } = this.props.navigation;
+
     if (this.state.isLoading) {
       return <BlueLoading />;
     }
@@ -251,7 +296,9 @@
             this.refreshFunction();
           }}
         />
-        <ScrollView refreshControl={<RefreshControl onRefresh={this.refreshTransactions} refreshing={this.state.isTransactionsLoading} />}>
+        <ScrollView
+          refreshControl={<RefreshControl onRefresh={() => this.refreshTransactions()} refreshing={this.state.isTransactionsLoading} />}
+        >
           <BlueHeaderDefaultMain leftText={loc.wallets.list.title} onNewWalletPress={() => this.props.navigation.navigate('AddWallet')} />
           <WalletsCarousel
             data={this.state.wallets}
@@ -265,7 +312,6 @@
           />
           <BlueList>
             <FlatList
-              initialNumToRender={10}
               ListHeaderComponent={this.renderListHeaderComponent}
               ListEmptyComponent={
                 <View style={{ top: 50, height: 100 }}>
@@ -292,7 +338,117 @@
               data={this.state.dataSource}
               extraData={this.state.dataSource}
               keyExtractor={this._keyExtractor}
-              renderItem={this._renderItem}
+              renderItem={rowData => {
+                return (
+                  <BlueListItem
+                    avatar={(() => {
+                      // is it lightning refill tx?
+                      if (rowData.item.category === 'receive' && rowData.item.confirmations < 3) {
+                        return (
+                          <View style={{ width: 25 }}>
+                            <BlueTransactionPendingIcon />
+                          </View>
+                        );
+                      }
+
+                      if (rowData.item.type && rowData.item.type === 'bitcoind_tx') {
+                        return (
+                          <View style={{ width: 25 }}>
+                            <BlueTransactionOnchainIcon />
+                          </View>
+                        );
+                      }
+                      if (rowData.item.type === 'paid_invoice') {
+                        // is it lightning offchain payment?
+                        return (
+                          <View style={{ width: 25 }}>
+                            <BlueTransactionOffchainIcon />
+                          </View>
+                        );
+                      }
+
+                      if (rowData.item.type === 'user_invoice' || rowData.item.type === 'payment_request') {
+                        if (!rowData.item.ispaid) {
+                          const currentDate = new Date();
+                          const now = (currentDate.getTime() / 1000) | 0;
+                          const invoiceExpiration = rowData.item.timestamp + rowData.item.expire_time;
+                          if (invoiceExpiration < now) {
+                            return (
+                              <View style={{ width: 25 }}>
+                                <BlueTransactionExpiredIcon />
+                              </View>
+                            );
+                          }
+                        } else {
+                          return (
+                            <View style={{ width: 25 }}>
+                              <BlueTransactionOffchainIncomingIcon />
+                            </View>
+                          );
+                        }
+                      }
+
+                      if (!rowData.item.confirmations) {
+                        return (
+                          <View style={{ width: 25 }}>
+                            <BlueTransactionPendingIcon />
+                          </View>
+                        );
+                      } else if (rowData.item.value < 0) {
+                        return (
+                          <View style={{ width: 25 }}>
+                            <BlueTransactionOutgoingIcon />
+                          </View>
+                        );
+                      } else {
+                        return (
+                          <View style={{ width: 25 }}>
+                            <BlueTransactionIncommingIcon />
+                          </View>
+                        );
+                      }
+                    })()}
+                    title={loc.transactionTimeToReadable(rowData.item.received)}
+                    subtitle={
+                      (rowData.item.confirmations < 7 ? loc.transactions.list.conf + ': ' + rowData.item.confirmations + ' ' : '') +
+                      this.txMemo(rowData.item.hash) +
+                      (rowData.item.memo || '')
+                    }
+                    onPress={() => {
+                      if (rowData.item.hash) {
+                        navigate('TransactionDetails', {
+                          hash: rowData.item.hash,
+                        });
+                      } else if (
+                        rowData.item.type === 'user_invoice' ||
+                        rowData.item.type === 'payment_request' ||
+                        rowData.item.type === 'paid_invoice'
+                      ) {
+                        const lightningWallet = this.state.wallets.filter(wallet => {
+                          if (typeof wallet === 'object') {
+                            if (wallet.hasOwnProperty('secret')) {
+                              return wallet.getSecret() === rowData.item.fromWallet;
+                            }
+                          }
+                        });
+                        this.props.navigation.navigate('LNDViewInvoice', {
+                          invoice: rowData.item,
+                          fromWallet: lightningWallet[0],
+                          isModal: false,
+                        });
+                      }
+                    }}
+                    badge={{
+                      value: 3,
+                      textStyle: { color: 'orange' },
+                      containerStyle: { marginTop: 0 },
+                    }}
+                    hideChevron
+                    rightTitle={this.rowTitle(rowData.item)}
+                    rightTitleStyle={this.rowTitleStyle(rowData.item)}
+                  />
+                );
+              }}
             />
           </BlueList>
         </ScrollView>
