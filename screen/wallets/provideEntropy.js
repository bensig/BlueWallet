import React, { useReducer, useState } from 'react';
import PropTypes from 'prop-types';
import BN from 'bignumber.js';
<<<<<<< HEAD
import { Dimensions, PixelRatio, View, ScrollView, Text, Image, TouchableOpacity, StyleSheet } from 'react-native';
=======
import { View, ScrollView, Text, Image, TouchableOpacity, StyleSheet, useWindowDimensions } from 'react-native';
>>>>>>> d17b746c
import { Icon } from 'react-native-elements';

import { useNavigation, useRoute, useTheme } from '@react-navigation/native';
import { BlueCurrentTheme } from '../../components/themes';
import { FContainer, FButton } from '../../components/FloatButtons';
import { BlueSpacing20, SafeBlueArea, BlueNavigationStyle, BlueTabs } from '../../BlueComponents';
import loc from '../../loc';

const ENTROPY_LIMIT = 256;

const shiftLeft = (value, places) => value.multipliedBy(2 ** places);
const shiftRight = (value, places) => value.div(2 ** places).dp(0, BN.ROUND_DOWN);

const initialState = { entropy: BN(0), bits: 0, items: [] };
export const eReducer = (state = initialState, action) => {
  switch (action.type) {
    case 'push': {
      let { value, bits } = action;
      if (value >= 2 ** bits) {
        throw new TypeError("Can't push value exceeding size in bits");
      }
      if (state.bits === ENTROPY_LIMIT) return state;
      if (state.bits + bits > ENTROPY_LIMIT) {
        value = shiftRight(BN(value), bits + state.bits - ENTROPY_LIMIT);
        bits = ENTROPY_LIMIT - state.bits;
      }
      const entropy = shiftLeft(state.entropy, bits).plus(value);
      const items = [...state.items, bits];
      return { entropy, bits: state.bits + bits, items };
    }
    case 'pop': {
      if (state.bits === 0) return state;
      const bits = state.items.pop();
      const entropy = shiftRight(state.entropy, bits);
      return { entropy, bits: state.bits - bits, items: [...state.items] };
    }
    default:
      return state;
  }
};

export const entropyToHex = ({ entropy, bits }) => {
  if (bits === 0) return '0x';
  const hex = entropy.toString(16);
  const hexSize = Math.floor((bits - 1) / 4) + 1;
  return '0x' + '0'.repeat(hexSize - hex.length) + hex;
};

export const getEntropy = (number, base) => {
  if (base === 1) return null;
  let maxPow = 1;
  while (2 ** (maxPow + 1) <= base) {
    maxPow += 1;
  }

  let bits = maxPow;
  let summ = 0;
  while (bits >= 1) {
    const block = 2 ** bits;
    if (summ + block > base) {
      bits -= 1;
      continue;
    }
    if (number < summ + block) {
      return { value: number - summ, bits };
    }
    summ += block;
    bits -= 1;
  }
  return null;
};

// cut entropy to bytes, convert to Buffer
export const convertToBuffer = ({ entropy, bits }) => {
  if (bits < 8) return Buffer.from([]);
  const bytes = Math.floor(bits / 8);

  // convert to byte array
  let arr = [];
  const ent = entropy.toString(16).split('').reverse();
  ent.forEach((v, index) => {
    if (index % 2 === 1) {
      arr[0] = v + arr[0];
    } else {
      arr.unshift(v);
    }
  });
  arr = arr.map(i => parseInt(i, 16));

  if (arr.length > bytes) {
    arr.shift();
  } else if (arr.length < bytes) {
    const zeros = [...Array(bytes - arr.length)].map(() => 0);
    arr = [...zeros, ...arr];
  }
  return Buffer.from(arr);
};

const Coin = ({ push }) => (
  <View style={styles.coinRoot}>
    <TouchableOpacity onPress={() => push(getEntropy(0, 2))} style={styles.coinBody}>
      <Image style={styles.coinImage} source={require('../../img/coin1.png')} />
    </TouchableOpacity>
    <TouchableOpacity onPress={() => push(getEntropy(1, 2))} style={styles.coinBody}>
      <Image style={styles.coinImage} source={require('../../img/coin2.png')} />
    </TouchableOpacity>
  </View>
);

Coin.propTypes = {
  push: PropTypes.func.isRequired,
};

const Dice = ({ push, sides }) => {
  const { width } = useWindowDimensions();
  const diceWidth = width / 4;
  const diceIcon = i => {
    switch (i) {
      case 1:
        return 'dice-one';
      case 2:
        return 'dice-two';
      case 3:
        return 'dice-three';
      case 4:
        return 'dice-four';
      case 5:
        return 'dice-five';
      default:
        return 'dice-six';
    }
  };

  return (
    <ScrollView contentContainerStyle={styles.diceContainer}>
      {[...Array(sides)].map((_, i) => (
        <TouchableOpacity key={i} onPress={() => push(getEntropy(i, sides))}>
          <View style={[styles.diceRoot, { width: diceWidth }]}>
            {sides === 6 ? (
              <Icon style={styles.diceIcon} name={diceIcon(i + 1)} size={70} color="grey" type="font-awesome-5" />
            ) : (
              <View style={styles.dice}>
                <Text style={styles.diceText}>{i + 1}</Text>
              </View>
            )}
          </View>
        </TouchableOpacity>
      ))}
    </ScrollView>
  );
};

Dice.propTypes = {
  sides: PropTypes.number.isRequired,
  push: PropTypes.func.isRequired,
};

const buttonFontSize =
  PixelRatio.roundToNearestPixel(Dimensions.get('window').width / 26) > 22
    ? 22
    : PixelRatio.roundToNearestPixel(Dimensions.get('window').width / 26);

const Buttons = ({ pop, save }) => (
  <FContainer>
    <FButton
      onPress={pop}
      icon={
        <View style={styles.buttonsIcon}>
          <Icon name="undo" size={buttonFontSize} type="font-awesome" color={BlueCurrentTheme.colors.buttonAlternativeTextColor} />
        </View>
      }
      text={loc.entropy.undo}
    />
    <FButton
      onPress={save}
      icon={
        <View style={styles.buttonsIcon}>
          <Icon name="arrow-down" size={buttonFontSize} type="font-awesome" color={BlueCurrentTheme.colors.buttonAlternativeTextColor} />
        </View>
      }
      text={loc.entropy.save}
    />
  </FContainer>
);

Buttons.propTypes = {
  pop: PropTypes.func.isRequired,
  save: PropTypes.func.isRequired,
};

const Entropy = () => {
  const [entropy, dispatch] = useReducer(eReducer, initialState);
  const { onGenerated } = useRoute().params;
  const navigation = useNavigation();
  const [tab, setTab] = useState(1);
  const [show, setShow] = useState(false);
  const { colors } = useTheme();

  const push = v => v && dispatch({ type: 'push', value: v.value, bits: v.bits });
  const pop = () => dispatch({ type: 'pop' });
  const save = () => {
    navigation.pop();
    const buf = convertToBuffer(entropy);
    onGenerated(buf);
  };

  const hex = entropyToHex(entropy);
  let bits = entropy.bits.toString();
  bits = ' '.repeat(bits.length < 3 ? 3 - bits.length : 0) + bits;

  return (
    <SafeBlueArea>
      <BlueSpacing20 />
      <TouchableOpacity onPress={() => setShow(!show)}>
        <View style={styles.entropy}>
          <Text style={styles.entropyText}>{show ? hex : `${bits} of 256 bits`}</Text>
        </View>
      </TouchableOpacity>

      <BlueTabs
        active={tab}
        onSwitch={setTab}
        tabs={[
          ({ active }) => (
            <Icon name="toll" type="material" color={active ? colors.buttonAlternativeTextColor : colors.buttonBackgroundColor} />
          ),
          ({ active }) => (
            <Icon name="dice" type="font-awesome-5" color={active ? colors.buttonAlternativeTextColor : colors.buttonBackgroundColor} />
          ),
          ({ active }) => (
            <Icon name="dice-d20" type="font-awesome-5" color={active ? colors.buttonAlternativeTextColor : colors.buttonBackgroundColor} />
          ),
        ]}
      />

      {tab === 0 && <Coin push={push} />}
      {tab === 1 && <Dice sides={6} push={push} />}
      {tab === 2 && <Dice sides={20} push={push} />}

      <Buttons pop={pop} save={save} />
    </SafeBlueArea>
  );
};

Entropy.propTypes = {
  navigation: PropTypes.shape({
    navigate: PropTypes.func,
    goBack: PropTypes.func,
  }),
};

Entropy.navigationOptions = () => ({
  ...BlueNavigationStyle(),
  title: loc.entropy.title,
});

const styles = StyleSheet.create({
  entropy: {
    padding: 5,
    marginLeft: 10,
    marginRight: 10,
    backgroundColor: BlueCurrentTheme.colors.inputBackgroundColor,
    borderRadius: 9,
    minHeight: 49,
    paddingHorizontal: 8,
    justifyContent: 'center',
    flexDirection: 'row',
    alignItems: 'center',
  },
  entropyText: {
    fontSize: 15,
    fontFamily: 'Courier',
    color: BlueCurrentTheme.colors.foregroundColor,
  },
  coinRoot: {
    flex: 1,
    justifyContent: 'center',
    flexDirection: 'row',
    flexWrap: 'wrap',
  },
  coinBody: {
    flex: 0.33,
    justifyContent: 'center',
    alignItems: 'center',
    aspectRatio: 1,
    borderWidth: 1,
    borderRadius: 5,
    borderColor: BlueCurrentTheme.colors.lightButton,
    margin: 10,
    padding: 10,
    maxWidth: 100,
    maxHeight: 100,
  },
  coinImage: {
    aspectRatio: 1,
    width: '100%',
    height: '100%',
    borderRadius: 75,
  },
  diceContainer: {
    alignItems: 'flex-start',
    flexDirection: 'row',
    flexWrap: 'wrap',
    justifyContent: 'center',
    paddingBottom: 100,
  },
  diceRoot: {
    aspectRatio: 1,
    maxWidth: 100,
    maxHeight: 100,
  },
  dice: {
    margin: 3,
    borderWidth: 1,
    borderRadius: 5,
    justifyContent: 'center',
    alignItems: 'center',
    aspectRatio: 1,
    borderColor: BlueCurrentTheme.colors.buttonBackgroundColor,
  },
  diceText: {
    color: BlueCurrentTheme.colors.foregroundColor,
  },
  diceIcon: {
    margin: 3,
    justifyContent: 'center',
    alignItems: 'center',
    aspectRatio: 1,
    color: 'grey',
  },
  buttonsIcon: {
    backgroundColor: 'transparent',
    transform: [{ rotate: '-45deg' }],
    alignItems: 'center',
  },
});

export default Entropy;<|MERGE_RESOLUTION|>--- conflicted
+++ resolved
@@ -1,11 +1,7 @@
 import React, { useReducer, useState } from 'react';
 import PropTypes from 'prop-types';
 import BN from 'bignumber.js';
-<<<<<<< HEAD
-import { Dimensions, PixelRatio, View, ScrollView, Text, Image, TouchableOpacity, StyleSheet } from 'react-native';
-=======
-import { View, ScrollView, Text, Image, TouchableOpacity, StyleSheet, useWindowDimensions } from 'react-native';
->>>>>>> d17b746c
+import { Dimensions, PixelRatio, View, ScrollView, Text, Image, TouchableOpacity, StyleSheet, useWindowDimensions } from 'react-native';
 import { Icon } from 'react-native-elements';
 
 import { useNavigation, useRoute, useTheme } from '@react-navigation/native';
