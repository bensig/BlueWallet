import React, { useEffect, useState, useMemo, useCallback } from 'react';
import { useRoute } from '@react-navigation/native';
import { Keyboard, Platform, StyleSheet, TouchableWithoutFeedback, View, ScrollView } from 'react-native';
import { BlueButtonLink, BlueFormLabel, BlueFormMultiInput, BlueSpacing20 } from '../../BlueComponents';
import Button from '../../components/Button';
import { useTheme } from '../../components/themes';
import { scanQrHelper } from '../../helpers/scan-qr';
import { disallowScreenshot } from 'react-native-screen-capture';
import loc from '../../loc';
import {
  DoneAndDismissKeyboardInputAccessory,
  DoneAndDismissKeyboardInputAccessoryViewID,
} from '../../components/DoneAndDismissKeyboardInputAccessory';
import { CommonToolTipActions } from '../../typings/CommonToolTipActions';
import { useKeyboard } from '../../hooks/useKeyboard';
import { useExtendedNavigation } from '../../hooks/useExtendedNavigation';
import Clipboard from '@react-native-clipboard/clipboard';
import HeaderMenuButton from '../../components/HeaderMenuButton';

const WalletsImport = () => {
  const navigation = useExtendedNavigation();
  const { colors } = useTheme();
  const route = useRoute();
  const label = route?.params?.label ?? '';
  const triggerImport = route?.params?.triggerImport ?? false;
  const scannedData = route?.params?.scannedData ?? '';
  const [importText, setImportText] = useState(label);
  const [isToolbarVisibleForAndroid, setIsToolbarVisibleForAndroid] = useState(false);
  const [, setSpeedBackdoor] = useState(0);
<<<<<<< HEAD
  const [searchAccountsMenuState, setSearchAccountsMenuState] = useState(false);
  const [askPassphraseMenuState, setAskPassphraseMenuState] = useState(false);
  const [clearClipboardMenuState, setClearClipboardMenuState] = useState(true);
  const { enableBlur, disableBlur } = usePrivacy();
=======
  const [searchAccounts, setSearchAccounts] = useState(false);
  const [askPassphrase, setAskPassphrase] = useState(false);
>>>>>>> 94838fa6

  // Styles
  const styles = StyleSheet.create({
    root: {
      paddingTop: 10,
      backgroundColor: colors.elevated,
      flex: 1,
    },
    center: {
      flex: 1,
      marginHorizontal: 16,
      backgroundColor: colors.elevated,
    },
  });

  const onBlur = () => {
    const valueWithSingleWhitespace = importText.replace(/^\s+|\s+$|\s+(?=\s)/g, '');
    setImportText(valueWithSingleWhitespace);
    return valueWithSingleWhitespace;
  };

  useKeyboard({
    onKeyboardDidShow: () => {
      setIsToolbarVisibleForAndroid(true);
    },
    onKeyboardDidHide: () => {
      setIsToolbarVisibleForAndroid(false);
    },
  });

  useEffect(() => {
    disallowScreenshot(true);
    return () => {
      disallowScreenshot(false);
    };
  }, []);

  useEffect(() => {
    if (triggerImport) importButtonPressed();
    // eslint-disable-next-line react-hooks/exhaustive-deps
  }, [triggerImport]);

  useEffect(() => {
    if (scannedData) {
      onBarScanned(scannedData);
    }
    // eslint-disable-next-line react-hooks/exhaustive-deps
  }, [scannedData]);

  const importButtonPressed = () => {
    const textToImport = onBlur();
    if (textToImport.trim().length === 0) {
      return;
    }
    importMnemonic(textToImport);
  };

  const importMnemonic = async text => {
    if (clearClipboardMenuState) {
      try {
        if (await Clipboard.hasString()) {
          Clipboard.setString('');
        }
      } catch (error) {
        console.error('Failed to clear clipboard:', error);
      }
    }
    navigation.navigate('ImportWalletDiscovery', {
      importText: text,
      askPassphrase: askPassphraseMenuState,
      searchAccounts: searchAccountsMenuState,
    });
  };

  const onBarScanned = value => {
    if (value && value.data) value = value.data + ''; // no objects here, only strings
    setImportText(value);
    setTimeout(() => importMnemonic(value), 500);
  };

  const importScan = async () => {
    const data = await scanQrHelper(navigation, true);
    if (data) {
      onBarScanned(data);
    }
  };

  const speedBackdoorTap = () => {
    setSpeedBackdoor(v => {
      v += 1;
      if (v < 5) return v;
      navigation.navigate('ImportSpeed');
      return 0;
    });
  };

  const toolTipOnPressMenuItem = useCallback(
    menuItem => {
      Keyboard.dismiss();
      if (menuItem === CommonToolTipActions.Passphrase.id) {
        setAskPassphraseMenuState(!askPassphraseMenuState);
      } else if (menuItem === CommonToolTipActions.SearchAccount.id) {
        setSearchAccountsMenuState(!searchAccountsMenuState);
      } else if (menuItem === CommonToolTipActions.ClearClipboard.id) {
        setClearClipboardMenuState(!clearClipboardMenuState);
      }
    },
    [askPassphraseMenuState, clearClipboardMenuState, searchAccountsMenuState],
  );

  // ToolTipMenu actions for advanced options
  const toolTipActions = useMemo(() => {
    const askPassphraseAction = CommonToolTipActions.Passphrase;
    askPassphraseAction.menuState = askPassphraseMenuState;
    const searchAccountsAction = CommonToolTipActions.SearchAccount;
    searchAccountsAction.menuState = searchAccountsMenuState;
    const clearClipboardAction = CommonToolTipActions.ClearClipboard;
    clearClipboardAction.menuState = clearClipboardMenuState;
    return [askPassphraseAction, searchAccountsAction, clearClipboardAction];
  }, [askPassphraseMenuState, clearClipboardMenuState, searchAccountsMenuState]);

  const HeaderRight = useMemo(
    () => <HeaderMenuButton onPressMenuItem={toolTipOnPressMenuItem} actions={toolTipActions} />,
    [toolTipOnPressMenuItem, toolTipActions],
  );

  // Adding the ToolTipMenu to the header
  useEffect(() => {
    navigation.setOptions({
      headerRight: () => HeaderRight,
    });
  }, [colors.foregroundColor, navigation, toolTipActions, HeaderRight]);

  const renderOptionsAndImportButton = (
    <>
      <BlueSpacing20 />
      <View style={styles.center}>
        <>
          <Button
            disabled={importText.trim().length === 0}
            title={loc.wallets.import_do_import}
            testID="DoImport"
            onPress={importButtonPressed}
          />
          <BlueSpacing20 />
          <BlueButtonLink title={loc.wallets.import_scan_qr} onPress={importScan} testID="ScanImport" />
        </>
      </View>
    </>
  );

  return (
    <ScrollView
      contentContainerStyle={styles.root}
      automaticallyAdjustContentInsets
      automaticallyAdjustsScrollIndicatorInsets
      keyboardShouldPersistTaps="always"
      automaticallyAdjustKeyboardInsets
      contentInsetAdjustmentBehavior="automatic"
    >
      <BlueSpacing20 />
      <TouchableWithoutFeedback accessibilityRole="button" onPress={speedBackdoorTap} testID="SpeedBackdoor">
        <BlueFormLabel>{loc.wallets.import_explanation}</BlueFormLabel>
      </TouchableWithoutFeedback>
      <BlueSpacing20 />
      <BlueFormMultiInput
        value={importText}
        onBlur={onBlur}
        onChangeText={setImportText}
        testID="MnemonicInput"
        inputAccessoryViewID={DoneAndDismissKeyboardInputAccessoryViewID}
      />

      {Platform.select({ android: !isToolbarVisibleForAndroid && renderOptionsAndImportButton, default: renderOptionsAndImportButton })}
      {Platform.select({
        ios: (
          <DoneAndDismissKeyboardInputAccessory
            onClearTapped={() => {
              setImportText('');
            }}
            onPasteTapped={text => {
              setImportText(text);
              Keyboard.dismiss();
            }}
          />
        ),
        android: isToolbarVisibleForAndroid && (
          <DoneAndDismissKeyboardInputAccessory
            onClearTapped={() => {
              setImportText('');
              Keyboard.dismiss();
            }}
            onPasteTapped={text => {
              setImportText(text);
              Keyboard.dismiss();
            }}
          />
        ),
      })}
    </ScrollView>
  );
};

export default WalletsImport;<|MERGE_RESOLUTION|>--- conflicted
+++ resolved
@@ -27,15 +27,9 @@
   const [importText, setImportText] = useState(label);
   const [isToolbarVisibleForAndroid, setIsToolbarVisibleForAndroid] = useState(false);
   const [, setSpeedBackdoor] = useState(0);
-<<<<<<< HEAD
   const [searchAccountsMenuState, setSearchAccountsMenuState] = useState(false);
   const [askPassphraseMenuState, setAskPassphraseMenuState] = useState(false);
   const [clearClipboardMenuState, setClearClipboardMenuState] = useState(true);
-  const { enableBlur, disableBlur } = usePrivacy();
-=======
-  const [searchAccounts, setSearchAccounts] = useState(false);
-  const [askPassphrase, setAskPassphrase] = useState(false);
->>>>>>> 94838fa6
 
   // Styles
   const styles = StyleSheet.create({
