import React, { useCallback, useEffect, useMemo, useRef, useState } from 'react';
import { useFocusEffect, useRoute } from '@react-navigation/native';
import {
  ActivityIndicator,
  FlatList,
  I18nManager,
  Keyboard,
  LayoutAnimation,
  Platform,
  StyleSheet,
  Text,
  TouchableOpacity,
  View,
} from 'react-native';
import { Icon } from '@rneui/themed';
import A from '../../blue_modules/analytics';
import triggerHapticFeedback, { HapticFeedbackTypes } from '../../blue_modules/hapticFeedback';
import { encodeUR } from '../../blue_modules/ur';
import { BlueButtonLink, BlueFormMultiInput, BlueSpacing10, BlueSpacing20, BlueTextCentered } from '../../BlueComponents';
import { HDSegwitBech32Wallet, MultisigCosigner, MultisigHDWallet } from '../../class';
import presentAlert from '../../components/Alert';
import BottomModal from '../../components/BottomModal';
import Button from '../../components/Button';
import MultipleStepsListItem, {
  MultipleStepsListItemButtohType,
  MultipleStepsListItemDashType,
} from '../../components/MultipleStepsListItem';
import QRCodeComponent from '../../components/QRCodeComponent';
import { useTheme } from '../../components/themes';
import confirm from '../../helpers/confirm';
import prompt from '../../helpers/prompt';
import usePrivacy from '../../hooks/usePrivacy';
import loc from '../../loc';
import { useStorage } from '../../hooks/context/useStorage';
import { scanQrHelper } from '../../helpers/scan-qr';
import { useExtendedNavigation } from '../../hooks/useExtendedNavigation';
import ToolTipMenu from '../../components/TooltipMenu';
import { CommonToolTipActions } from '../../typings/CommonToolTipActions';

const staticCache = {};

const WalletsAddMultisigStep2 = () => {
  const { addWallet, saveToDisk, isElectrumDisabled, sleep, currentSharedCosigner, setSharedCosigner } = useStorage();
  const { colors } = useTheme();

  const { navigate, navigateToWalletsList } = useExtendedNavigation();
  const { m, n, format, walletLabel } = useRoute().params;
  const { name } = useRoute();

  const [cosigners, setCosigners] = useState([]); // array of cosigners user provided. if format [cosigner, fp, path]
  const [isLoading, setIsLoading] = useState(false);
  const mnemonicsModalRef = useRef(null);
  const provideMnemonicsModalRef = useRef(null);
  const renderCosignersXpubModalRef = useRef(null);
  const [cosignerXpub, setCosignerXpub] = useState(''); // string used in exportCosigner()
  const [cosignerXpubURv2, setCosignerXpubURv2] = useState(''); // string displayed in renderCosignersXpubModal()
  const [cosignerXpubFilename, setCosignerXpubFilename] = useState('bw-cosigner.bwcosigner');
  const [vaultKeyData, setVaultKeyData] = useState({ keyIndex: 1, xpub: '', seed: '', isLoading: false }); // string rendered in modal
  const [importText, setImportText] = useState('');
  const [askPassphrase, setAskPassphrase] = useState(false);
  const openScannerButton = useRef();
  const data = useRef(new Array(n));
  const { enableBlur, disableBlur } = usePrivacy();

  useFocusEffect(
    useCallback(() => {
      enableBlur();
      return () => {
        disableBlur();
      };
    }, [disableBlur, enableBlur]),
  );

  useEffect(() => {
    console.log(currentSharedCosigner);
    if (currentSharedCosigner) {
      (async function () {
        if (await confirm(loc.multisig.shared_key_detected, loc.multisig.shared_key_detected_question)) {
          setImportText(currentSharedCosigner);
          provideMnemonicsModalRef.current.present();
          setSharedCosigner('');
        }
      })();
    }
    // eslint-disable-next-line react-hooks/exhaustive-deps
  }, [currentSharedCosigner]);

  const handleOnHelpPress = async () => {
    await dismissAllModals();
    navigate('WalletsAddMultisigHelp');
  };

  const dismissAllModals = async () => {
    try {
      await mnemonicsModalRef.current?.dismiss();
      await provideMnemonicsModalRef.current?.dismiss();
      await renderCosignersXpubModalRef.current?.dismiss();
    } catch (e) {
      // in rare occasions trying to dismiss non visible modals can error out
      console.debug('dismissAllModals error', e);
    }
  };

  const stylesHook = StyleSheet.create({
    root: {
      backgroundColor: colors.elevated,
    },
    askPassphrase: {
      backgroundColor: colors.lightButton,
    },
    textDestination: {
      color: colors.foregroundColor,
    },
    vaultKeyText: {
      color: colors.alternativeTextColor,
    },
    vaultKeyCircleSuccess: {
      backgroundColor: colors.msSuccessBG,
    },
    word: {
      backgroundColor: colors.inputBackgroundColor,
    },
    wordText: {
      color: colors.labelText,
    },
    helpButton: {
      backgroundColor: colors.buttonDisabledBackgroundColor,
    },
    helpButtonText: {
      color: colors.foregroundColor,
    },
  });

  const onCreate = async () => {
    setIsLoading(true);
    await sleep(100);
    try {
      await _onCreate(); // this can fail with "Duplicate fingerprint" error or other
    } catch (e) {
      setIsLoading(false);
      presentAlert({ message: e.message });
      console.log('create MS wallet error', e);
    }
  };

  const _onCreate = async () => {
    const w = new MultisigHDWallet();
    w.setM(m);
    switch (format) {
      case MultisigHDWallet.FORMAT_P2WSH:
        w.setNativeSegwit();
        w.setDerivationPath(MultisigHDWallet.PATH_NATIVE_SEGWIT);
        break;
      case MultisigHDWallet.FORMAT_P2SH_P2WSH:
      case MultisigHDWallet.FORMAT_P2SH_P2WSH_ALT:
        w.setWrappedSegwit();
        w.setDerivationPath(MultisigHDWallet.PATH_WRAPPED_SEGWIT);
        break;
      case MultisigHDWallet.FORMAT_P2SH:
        w.setLegacy();
        w.setDerivationPath(MultisigHDWallet.PATH_LEGACY);
        break;
      default:
        console.error('Unexpected format:', format);
        throw new Error('This should never happen');
    }
    for (const cc of cosigners) {
      const fp = cc[1] || getFpCacheForMnemonics(cc[0], cc[3]);
      w.addCosigner(cc[0], fp, cc[2], cc[3]);
    }
    w.setLabel(walletLabel);
    if (!isElectrumDisabled) {
      await w.fetchBalance();
    }

    addWallet(w);
    await saveToDisk();
    A(A.ENUM.CREATED_WALLET);
    triggerHapticFeedback(HapticFeedbackTypes.NotificationSuccess);
    navigateToWalletsList();
  };

  const generateNewKey = () => {
    const w = new HDSegwitBech32Wallet();
    w.generate().then(() => {
      const cosignersCopy = [...cosigners];
      cosignersCopy.push([w.getSecret(), false, false]);
      if (Platform.OS !== 'android') LayoutAnimation.configureNext(LayoutAnimation.Presets.easeInEaseOut);
      setCosigners(cosignersCopy);
      setVaultKeyData({ keyIndex: cosignersCopy.length, seed: w.getSecret(), xpub: w.getXpub(), isLoading: false });
      setIsLoading(true);
      mnemonicsModalRef.current.present();
      setTimeout(() => {
        // filling cache
        setXpubCacheForMnemonics(w.getSecret());
        setFpCacheForMnemonics(w.getSecret());
        setIsLoading(false);
      }, 500);
    });
  };

  const getPath = () => {
    let path = '';
    switch (format) {
      case MultisigHDWallet.FORMAT_P2WSH:
        path = MultisigHDWallet.PATH_NATIVE_SEGWIT;
        break;
      case MultisigHDWallet.FORMAT_P2SH_P2WSH:
      case MultisigHDWallet.FORMAT_P2SH_P2WSH_ALT:
        path = MultisigHDWallet.PATH_WRAPPED_SEGWIT;
        break;
      case MultisigHDWallet.FORMAT_P2SH:
        path = MultisigHDWallet.PATH_LEGACY;
        break;
      default:
        console.error('Unexpected format:', format);
        throw new Error('This should never happen');
    }
    return path;
  };

  const viewKey = cosigner => {
    if (MultisigHDWallet.isXpubValid(cosigner[0])) {
      setCosignerXpub(MultisigCosigner.exportToJson(cosigner[1], cosigner[0], cosigner[2]));
      setCosignerXpubURv2(encodeUR(MultisigCosigner.exportToJson(cosigner[1], cosigner[0], cosigner[2]))[0]);
      setCosignerXpubFilename('bw-cosigner-' + cosigner[1] + '.bwcosigner');
      renderCosignersXpubModalRef.current.present();
    } else {
      const path = getPath();

      const xpub = getXpubCacheForMnemonics(cosigner[0], cosigner[3]);
      const fp = getFpCacheForMnemonics(cosigner[0], cosigner[3]);
      setCosignerXpub(MultisigCosigner.exportToJson(fp, xpub, path));
      setCosignerXpubURv2(encodeUR(MultisigCosigner.exportToJson(fp, xpub, path))[0]);
      setCosignerXpubFilename('bw-cosigner-' + fp + '.bwcosigner');
      renderCosignersXpubModalRef.current.present();
    }
  };

  const getXpubCacheForMnemonics = (seed, passphrase) => {
    const path = getPath();
    return staticCache[seed + path + passphrase] || setXpubCacheForMnemonics(seed, passphrase);
  };

  const setXpubCacheForMnemonics = (seed, passphrase) => {
    const path = getPath();
    const w = new MultisigHDWallet();
    w.setDerivationPath(path);
    staticCache[seed + path + passphrase] = w.convertXpubToMultisignatureXpub(MultisigHDWallet.seedToXpub(seed, path, passphrase));
    return staticCache[seed + path + passphrase];
  };

  const getFpCacheForMnemonics = (seed, passphrase) => {
    return staticCache[seed + (passphrase ?? '')] || setFpCacheForMnemonics(seed, passphrase);
  };

  const setFpCacheForMnemonics = (seed, passphrase) => {
    staticCache[seed + (passphrase ?? '')] = MultisigHDWallet.mnemonicToFingerprint(seed, passphrase);
    return staticCache[seed + (passphrase ?? '')];
  };

  const iHaveMnemonics = () => {
    provideMnemonicsModalRef.current.present();
  };

  const tryUsingXpub = async (xpub, fp, path) => {
    if (!MultisigHDWallet.isXpubForMultisig(xpub)) {
      provideMnemonicsModalRef.current.dismiss();
      setIsLoading(false);
      setImportText('');
      setAskPassphrase(false);
      presentAlert({ message: loc.multisig.not_a_multisignature_xpub });
      return;
    }
    if (fp) {
      //  do nothing, it's already set
    } else {
      try {
        fp = await prompt(loc.multisig.input_fp, loc.multisig.input_fp_explain, true, 'plain-text');
        fp = (fp + '').toUpperCase();
        if (!MultisigHDWallet.isFpValid(fp)) fp = '00000000';
      } catch (e) {
        return setIsLoading(false);
      }
    }
    if (path) {
      //  do nothing, it's already set
    } else {
      try {
        path = await prompt(
          loc.multisig.input_path,
          loc.formatString(loc.multisig.input_path_explain, { default: getPath() }),
          true,
          'plain-text',
        );
        if (!MultisigHDWallet.isPathValid(path)) path = getPath();
      } catch {
        return setIsLoading(false);
      }
    }

    provideMnemonicsModalRef.current.dismiss();
    setIsLoading(false);
    setImportText('');
    setAskPassphrase(false);

    const cosignersCopy = [...cosigners];
    cosignersCopy.push([xpub, fp, path]);
    if (Platform.OS !== 'android') LayoutAnimation.configureNext(LayoutAnimation.Presets.easeInEaseOut);
    setCosigners(cosignersCopy);
  };

  const useMnemonicPhrase = async () => {
    setIsLoading(true);

    if (MultisigHDWallet.isXpubValid(importText)) {
      return tryUsingXpub(importText);
    }
    try {
      const jsonText = JSON.parse(importText);
      let fp;
      let path;
      if (jsonText.xpub) {
        if (jsonText.xfp) {
          fp = jsonText.xfp;
        }
        if (jsonText.path) {
          path = jsonText.path;
        }
        return tryUsingXpub(jsonText.xpub, fp, path);
      }
    } catch {}
    const hd = new HDSegwitBech32Wallet();
    hd.setSecret(importText);
    if (!hd.validateMnemonic()) {
      setIsLoading(false);
      return presentAlert({ message: loc.multisig.invalid_mnemonics });
    }

    let passphrase;
    if (askPassphrase) {
      try {
        passphrase = await prompt(loc.wallets.import_passphrase_title, loc.wallets.import_passphrase_message);
      } catch (e) {
        if (e.message === 'Cancel Pressed') {
          setIsLoading(false);
          return;
        }
        throw e;
      }
    }

    const cosignersCopy = [...cosigners];
    cosignersCopy.push([hd.getSecret(), false, false, passphrase]);
    if (Platform.OS !== 'android') LayoutAnimation.configureNext(LayoutAnimation.Presets.easeInEaseOut);
    setCosigners(cosignersCopy);

    provideMnemonicsModalRef.current.dismiss();
    setIsLoading(false);
    setImportText('');
    setAskPassphrase(false);
  };

  const isValidMnemonicSeed = mnemonicSeed => {
    const hd = new HDSegwitBech32Wallet();
    hd.setSecret(mnemonicSeed);
    return hd.validateMnemonic();
  };

  const onBarScanned = ret => {
    if (!ret.data) ret = { data: ret };

    try {
      let retData = JSON.parse(ret.data);
      if (Array.isArray(retData) && retData.length === 1) {
        // UR:CRYPTO-ACCOUNT now parses as an array of accounts, even if it is just one,
        // so in case of cosigner data its gona be an array of 1 cosigner account. lets pop it for
        // the code that expects it
        retData = retData.pop();
        ret.data = JSON.stringify(retData);
      }
    } catch (_) {}

    if (ret.data.toUpperCase().startsWith('UR')) {
      presentAlert({ message: 'BC-UR not decoded. This should never happen' });
    } else if (isValidMnemonicSeed(ret.data)) {
      setImportText(ret.data);
      setTimeout(() => {
        provideMnemonicsModalRef.current.present().then(() => {});
      }, 100);
    } else {
      if (MultisigHDWallet.isXpubValid(ret.data) && !MultisigHDWallet.isXpubForMultisig(ret.data)) {
        return presentAlert({ message: loc.multisig.not_a_multisignature_xpub });
      }
      if (MultisigHDWallet.isXpubValid(ret.data)) {
        return tryUsingXpub(ret.data);
      }
      let cosigner = new MultisigCosigner(ret.data);
      if (!cosigner.isValid()) return presentAlert({ message: loc.multisig.invalid_cosigner });
      provideMnemonicsModalRef.current.dismiss();
      if (cosigner.howManyCosignersWeHave() > 1) {
        // lets look for the correct cosigner. thats probably gona be the one with specific corresponding path,
        // for example m/48'/0'/0'/2' if user chose to setup native segwit in BW
        for (const cc of cosigner.getAllCosigners()) {
          switch (format) {
            case MultisigHDWallet.FORMAT_P2WSH:
              if (cc.getPath().startsWith('m/48') && cc.getPath().endsWith("/2'")) {
                // found it
                cosigner = cc;
              }
              break;
            case MultisigHDWallet.FORMAT_P2SH_P2WSH:
            case MultisigHDWallet.FORMAT_P2SH_P2WSH_ALT:
              if (cc.getPath().startsWith('m/48') && cc.getPath().endsWith("/1'")) {
                // found it
                cosigner = cc;
              }
              break;
            case MultisigHDWallet.FORMAT_P2SH:
              if (cc.getPath().startsWith('m/45')) {
                // found it
                cosigner = cc;
              }
              break;
            default:
              console.error('Unexpected format:', format);
              throw new Error('This should never happen');
          }
        }
      }

      for (const existingCosigner of cosigners) {
        if (existingCosigner[0] === cosigner.getXpub()) return presentAlert({ message: loc.multisig.this_cosigner_is_already_imported });
      }

      // now, validating that cosigner is in correct format:

      let correctFormat = false;
      switch (format) {
        case MultisigHDWallet.FORMAT_P2WSH:
          if (cosigner.getPath().startsWith('m/48') && cosigner.getPath().endsWith("/2'")) {
            correctFormat = true;
          }
          break;
        case MultisigHDWallet.FORMAT_P2SH_P2WSH:
        case MultisigHDWallet.FORMAT_P2SH_P2WSH_ALT:
          if (cosigner.getPath().startsWith('m/48') && cosigner.getPath().endsWith("/1'")) {
            correctFormat = true;
          }
          break;
        case MultisigHDWallet.FORMAT_P2SH:
          if (cosigner.getPath().startsWith('m/45')) {
            correctFormat = true;
          }
          break;
        default:
          console.error('Unexpected format:', format);
          throw new Error('This should never happen');
      }

      if (!correctFormat) return presentAlert({ message: loc.formatString(loc.multisig.invalid_cosigner_format, { format }) });

      const cosignersCopy = [...cosigners];
      cosignersCopy.push([cosigner.getXpub(), cosigner.getFp(), cosigner.getPath()]);
      if (Platform.OS !== 'android') LayoutAnimation.configureNext(LayoutAnimation.Presets.easeInEaseOut);
      setCosigners(cosignersCopy);
    }
  };

  const scanOrOpenFile = async () => {
    await provideMnemonicsModalRef.current.dismiss();
    const scanned = await scanQrHelper(name, true, undefined);
    onBarScanned({ data: scanned });
  };

  const dashType = ({ index, lastIndex, isChecked, isFocus }) => {
    if (isChecked) {
      if (index === lastIndex) {
        return MultipleStepsListItemDashType.top;
      } else {
        return MultipleStepsListItemDashType.topAndBottom;
      }
    } else {
      if (index === lastIndex) {
        return isFocus ? MultipleStepsListItemDashType.topAndBottom : MultipleStepsListItemDashType.top;
      } else {
        return MultipleStepsListItemDashType.topAndBottom;
      }
    }
  };

  const _renderKeyItem = el => {
    const renderProvideKeyButtons = el.index === cosigners.length;
    const isChecked = el.index < cosigners.length;
    return (
      <View>
        <MultipleStepsListItem
          circledText={String(el.index + 1)}
          leftText={loc.formatString(loc.multisig.vault_key, { number: el.index + 1 })}
          dashes={dashType({ index: el.index, lastIndex: data.current.length - 1, isChecked, isFocus: renderProvideKeyButtons })}
          checked={isChecked}
          rightButton={{
            disabled: vaultKeyData.isLoading,
            text: loc.multisig.share,
            onPress: () => {
              viewKey(cosigners[el.index]);
            },
          }}
        />
        {renderProvideKeyButtons && (
          <>
            <MultipleStepsListItem
              showActivityIndicator={vaultKeyData.keyIndex === el.index && vaultKeyData.isLoading}
              button={{
                buttonType: MultipleStepsListItemButtohType.full,
                onPress: () => {
                  setVaultKeyData({ keyIndex: el.index, xpub: '', seed: '', isLoading: true });
                  generateNewKey();
                },
                text: loc.multisig.create_new_key,
                disabled: vaultKeyData.isLoading,
              }}
              dashes={MultipleStepsListItemDashType.topAndBottom}
              checked={isChecked}
            />
            <MultipleStepsListItem
              button={{
                testID: 'VaultCosignerImport' + String(el.index + 1),
                onPress: iHaveMnemonics,
                buttonType: MultipleStepsListItemButtohType.full,
                text: loc.wallets.import_do_import,
                disabled: vaultKeyData.isLoading,
              }}
              dashes={el.index === data.current.length - 1 ? MultipleStepsListItemDashType.top : MultipleStepsListItemDashType.topAndBottom}
              checked={isChecked}
            />
          </>
        )}
      </View>
    );
  };

  const renderSecret = entries => {
    const component = [];
    const entriesObject = entries.entries();
    for (const [index, secret] of entriesObject) {
      if (entries.length > 1) {
        const text = `${index + 1}. ${secret}  `;
        component.push(
          <View style={[styles.word, stylesHook.word]} key={`${secret}${index}`}>
            <Text style={[styles.wordText, stylesHook.wordText]} textBreakStrategy="simple">
              {text}
            </Text>
          </View>,
        );
      } else {
        const text = `${secret}  `;
        component.push(
          <View style={[styles.word, stylesHook.word]} key={`${secret}${index}`}>
            <Text style={[styles.wordText, stylesHook.wordText]} textBreakStrategy="simple">
              {text}
            </Text>
          </View>,
        );
      }
    }
    return component;
  };

  const renderMnemonicsModal = () => {
    return (
      <BottomModal
        ref={mnemonicsModalRef}
        isGrabberVisible={false}
        dismissible={false}
        showCloseButton={!isLoading}
        footerDefaultMargins
        backgroundColor={colors.modal}
        footer={
          <View style={styles.modalFooterBottomPadding}>
            {isLoading ? (
              <ActivityIndicator />
            ) : (
              <Button title={loc.send.success_done} onPress={() => mnemonicsModalRef.current.dismiss()} />
            )}
          </View>
        }
      >
        <View style={styles.itemKeyUnprovidedWrapper}>
          <View style={[styles.vaultKeyCircleSuccess, stylesHook.vaultKeyCircleSuccess]}>
            <Icon size={24} name="check" type="ionicons" color={colors.msSuccessCheck} />
          </View>
          <View style={styles.vaultKeyTextWrapper}>
            <Text style={[styles.vaultKeyText, stylesHook.vaultKeyText]}>
              {loc.formatString(loc.multisig.vault_key, { number: vaultKeyData.keyIndex })}
            </Text>
          </View>
        </View>
        <BlueSpacing20 />
        <Text style={[styles.headerText, stylesHook.textDestination]}>{loc.multisig.wallet_key_created}</Text>
        <BlueSpacing20 />
        <Text style={[styles.textDestination, stylesHook.textDestination]}>{loc._.seed}</Text>
        <BlueSpacing10 />
        <View style={styles.secretContainer}>{renderSecret(vaultKeyData.seed.split(' '))}</View>
        <BlueSpacing20 />
      </BottomModal>
    );
  };

  const toolTipActions = useMemo(() => {
    const passphrase = CommonToolTipActions.Passphrase;
    passphrase.menuState = askPassphrase;
    return [passphrase];
  }, [askPassphrase]);

  const renderProvideMnemonicsModal = () => {
    return (
      <BottomModal
        footerDefaultMargins
        footer={
          <View style={styles.modalFooterBottomPadding}>
            {isLoading ? (
              <ActivityIndicator />
            ) : (
              <>
                <Button
                  testID="DoImportKeyButton"
                  disabled={importText.trim().length === 0}
                  title={loc.wallets.import_do_import}
                  onPress={useMnemonicPhrase}
                />
                <BlueButtonLink
                  testID="ScanOrOpenFile"
                  ref={openScannerButton}
                  disabled={isLoading}
                  onPress={scanOrOpenFile}
                  title={loc.wallets.import_scan_qr}
                />
              </>
            )}
          </View>
        }
        ref={provideMnemonicsModalRef}
        backgroundColor={colors.modal}
        isGrabberVisible={false}
        onDismiss={() => {
          Keyboard.dismiss();
          setImportText('');
          setAskPassphrase(false);
        }}
      >
<<<<<<< HEAD
        <BlueTextCentered>{loc.multisig.type_your_mnemonics}</BlueTextCentered>
        <BlueSpacing20 />
        <View style={styles.multiLineTextInput}>
          <BlueFormMultiInput value={importText} onChangeText={setImportText} />
        </View>
        {isAdvancedModeEnabled && (
          <>
            <BlueSpacing10 />
            <View style={styles.row}>
              <BlueText>{loc.wallets.import_passphrase}</BlueText>
              <Switch testID="AskPassphrase" value={askPassphrase} onValueChange={setAskPassphrase} />
            </View>
          </>
        )}
=======
        <>
          <ToolTipMenu
            isButton
            isMenuPrimaryAction
            onPressMenuItem={_id => {
              LayoutAnimation.configureNext(LayoutAnimation.Presets.easeInEaseOut);
              setAskPassphrase(!askPassphrase);
            }}
            actions={toolTipActions}
            style={[styles.askPassprase, stylesHook.askPassphrase]}
          >
            <Icon size={22} name="more-horiz" type="material" color={colors.foregroundColor} />
          </ToolTipMenu>

          <BlueTextCentered>{loc.multisig.type_your_mnemonics}</BlueTextCentered>
          <BlueSpacing20 />
          <BlueFormMultiInput value={importText} onChangeText={setImportText} />
        </>
>>>>>>> 8aa61fc8
      </BottomModal>
    );
  };

  const hideCosignersXpubModal = () => {
    Keyboard.dismiss();
    renderCosignersXpubModalRef.current.dismiss();
  };

  const renderCosignersXpubModal = () => {
    return (
      <BottomModal
        onClose={hideCosignersXpubModal}
        ref={renderCosignersXpubModalRef}
        backgroundColor={colors.modal}
        shareContent={{ fileContent: cosignerXpub, fileName: cosignerXpubFilename }}
        footerDefaultMargins
        contentContainerStyle={[styles.modalContent, styles.alignItemsCenter]}
        footer={<View style={styles.modalFooterBottomPadding}>{isLoading ? <ActivityIndicator /> : null}</View>}
      >
        <Text style={[styles.headerText, stylesHook.textDestination]}>
          {loc.multisig.this_is_cosigners_xpub} {Platform.OS === 'ios' ? loc.multisig.this_is_cosigners_xpub_airdrop : ''}
        </Text>
        <BlueSpacing20 />
        <QRCodeComponent value={cosignerXpubURv2} size={260} />
        <BlueSpacing20 />
      </BottomModal>
    );
  };

  const renderHelp = () => {
    return (
      <View style={styles.helpButtonWrapper}>
        <TouchableOpacity accessibilityRole="button" style={[styles.helpButton, stylesHook.helpButton]} onPress={handleOnHelpPress}>
          <Icon size={20} name="help" type="octaicon" color={colors.foregroundColor} />
          <Text style={[styles.helpButtonText, stylesHook.helpButtonText]}>{loc.multisig.ms_help}</Text>
        </TouchableOpacity>
      </View>
    );
  };

  const footer = (
    <View style={styles.buttonBottom}>
      {isLoading ? (
        <ActivityIndicator />
      ) : (
        <Button testID="CreateButton" title={loc.multisig.create} onPress={onCreate} disabled={cosigners.length !== n} />
      )}
    </View>
  );

  return (
    <View style={[styles.root, stylesHook.root]}>
      {renderHelp()}
      <View style={styles.wrapBox}>
        <FlatList data={data.current} renderItem={_renderKeyItem} keyExtractor={(_item, index) => `${index}`} />
      </View>
      {renderMnemonicsModal()}

      {renderProvideMnemonicsModal()}

      {renderCosignersXpubModal()}
      {footer}
    </View>
  );
};

const styles = StyleSheet.create({
  root: {
    flex: 1,
    paddingHorizontal: 20,
  },
  wrapBox: {
    flex: 1,
    marginVertical: 24,
  },
  buttonBottom: {
    marginHorizontal: 20,
    flex: 0.12,
    marginBottom: 40,
    justifyContent: 'flex-end',
  },
  itemKeyUnprovidedWrapper: { flexDirection: 'row' },
  vaultKeyText: { fontSize: 18, fontWeight: 'bold' },
  vaultKeyTextWrapper: { justifyContent: 'center', alignItems: 'center', paddingLeft: 16 },
  textDestination: { fontWeight: '600' },
  modalContent: {
    paddingHorizontal: 22,
    paddingVertical: 32,
    justifyContent: 'center',
    minHeight: 450,
  },
  multiLineTextInput: {
    minHeight: 200,
  },
  modalFooterBottomPadding: { paddingBottom: 26 },
  vaultKeyCircleSuccess: {
    width: 42,
    height: 42,
    borderRadius: 25,
    justifyContent: 'center',
    alignItems: 'center',
  },
  word: {
    width: 'auto',
    marginRight: 8,
    marginBottom: 8,
    paddingTop: 6,
    paddingBottom: 6,
    paddingLeft: 8,
    paddingRight: 8,
    borderRadius: 4,
  },
  askPassprase: { top: 0, left: 0, justifyContent: 'center', width: 33, height: 33, borderRadius: 33 / 2 },

  secretContainer: {
    flexDirection: I18nManager.isRTL ? 'row-reverse' : 'row',
    justifyContent: 'flex-start',
    flexWrap: 'wrap',
  },
  wordText: {
    fontWeight: 'bold',
  },
  headerText: { fontSize: 15, color: '#13244D' },
  alignItemsCenter: { alignItems: 'center' },
  helpButtonWrapper: {
    alignItems: 'flex-end',
    flexDirection: I18nManager.isRTL ? 'row' : 'row-reverse',
  },
  helpButton: {
    paddingHorizontal: 16,
    paddingVertical: 10,
    borderRadius: 50,
    flexDirection: 'row',
  },
  helpButtonText: {
    fontSize: 16,
    fontWeight: 'bold',
    marginLeft: 8,
  },
});

export default WalletsAddMultisigStep2;<|MERGE_RESOLUTION|>--- conflicted
+++ resolved
@@ -649,22 +649,6 @@
           setAskPassphrase(false);
         }}
       >
-<<<<<<< HEAD
-        <BlueTextCentered>{loc.multisig.type_your_mnemonics}</BlueTextCentered>
-        <BlueSpacing20 />
-        <View style={styles.multiLineTextInput}>
-          <BlueFormMultiInput value={importText} onChangeText={setImportText} />
-        </View>
-        {isAdvancedModeEnabled && (
-          <>
-            <BlueSpacing10 />
-            <View style={styles.row}>
-              <BlueText>{loc.wallets.import_passphrase}</BlueText>
-              <Switch testID="AskPassphrase" value={askPassphrase} onValueChange={setAskPassphrase} />
-            </View>
-          </>
-        )}
-=======
         <>
           <ToolTipMenu
             isButton
@@ -683,7 +667,6 @@
           <BlueSpacing20 />
           <BlueFormMultiInput value={importText} onChangeText={setImportText} />
         </>
->>>>>>> 8aa61fc8
       </BottomModal>
     );
   };
