--- conflicted
+++ resolved
@@ -5,25 +5,14 @@
 import LinearGradient from 'react-native-linear-gradient';
 import { LightningCustodianWallet } from '../../class/wallets/lightning-custodian-wallet';
 import ReactNativeHapticFeedback from 'react-native-haptic-feedback';
-<<<<<<< HEAD
-import WalletGradient from '../../class/walletGradient';
+import WalletGradient from '../../class/wallet-gradient';
 import { useRoute } from '@react-navigation/native';
-=======
-import WalletGradient from '../../class/wallet-gradient';
-import { useNavigationParam } from 'react-navigation-hooks';
->>>>>>> 20449fa3
 /** @type {AppStorage} */
 const BlueApp = require('../../BlueApp');
 const loc = require('../../loc');
 
 const SelectWallet = () => {
-<<<<<<< HEAD
   const { chainType, onWalletSelect, availableWallets } = useRoute().params;
-=======
-  const chainType = useNavigationParam('chainType');
-  const onWalletSelect = useNavigationParam('onWalletSelect');
-  const availableWallets = useNavigationParam('availableWallets');
->>>>>>> 20449fa3
   const [isLoading, setIsLoading] = useState(true);
   let data = chainType
     ? BlueApp.getWallets().filter(item => item.chain === chainType && item.allowSend())
