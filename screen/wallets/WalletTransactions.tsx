import { RouteProp, useFocusEffect, useRoute } from '@react-navigation/native';
import React, { useCallback, useEffect, useMemo, useRef, useState } from 'react';
import {
  ActivityIndicator,
  Alert,
  Dimensions,
  findNodeHandle,
  I18nManager,
  InteractionManager,
  LayoutAnimation,
  PixelRatio,
  StyleSheet,
  Text,
  View,
  Animated,
  LayoutChangeEvent,
} from 'react-native';
import { Icon } from '@rneui/themed';
import * as BlueElectrum from '../../blue_modules/BlueElectrum';
import { isDesktop } from '../../blue_modules/environment';
import * as fs from '../../blue_modules/fs';
import triggerHapticFeedback, { HapticFeedbackTypes } from '../../blue_modules/hapticFeedback';
import { LightningCustodianWallet, MultisigHDWallet, WatchOnlyWallet } from '../../class';
import presentAlert, { AlertType } from '../../components/Alert';
import { FButton, FContainer } from '../../components/FloatButtons';
import { useTheme } from '../../components/themes';
import { TransactionListItem } from '../../components/TransactionListItem';
import TransactionsNavigationHeader, { actionKeys } from '../../components/TransactionsNavigationHeader';
import { unlockWithBiometrics, useBiometrics } from '../../hooks/useBiometrics';
import { useExtendedNavigation } from '../../hooks/useExtendedNavigation';
import loc, { formatBalance } from '../../loc';
import { Chain } from '../../models/bitcoinUnits';
import ActionSheet from '../ActionSheet';
import { useStorage } from '../../hooks/context/useStorage';
import WatchOnlyWarning from '../../components/WatchOnlyWarning';
import { NativeStackScreenProps } from '@react-navigation/native-stack';
import { DetailViewStackParamList } from '../../navigation/DetailViewStackParamList';
import { Transaction, TWallet } from '../../class/wallets/types';
import getWalletTransactionsOptions from '../../navigation/helpers/getWalletTransactionsOptions';
import selectWallet from '../../helpers/select-wallet';
import assert from 'assert';
import useMenuElements from '../../hooks/useMenuElements';
import { useSettings } from '../../hooks/context/useSettings';
import { getClipboardContent } from '../../blue_modules/clipboard';
import HandOffComponent from '../../components/HandOffComponent';
import { HandOffActivityType } from '../../components/types';

const buttonFontSize =
  PixelRatio.roundToNearestPixel(Dimensions.get('window').width / 26) > 22
    ? 22
    : PixelRatio.roundToNearestPixel(Dimensions.get('window').width / 26);

type WalletTransactionsProps = NativeStackScreenProps<DetailViewStackParamList, 'WalletTransactions'>;
type RouteProps = RouteProp<DetailViewStackParamList, 'WalletTransactions'>;
type TransactionListItem = Transaction & { type: 'transaction' | 'header' };

const WalletTransactions: React.FC<WalletTransactionsProps> = ({ route }) => {
  const { wallets, saveToDisk, setSelectedWalletID } = useStorage();
  const { setReloadTransactionsMenuActionFunction } = useMenuElements();
  const { isBiometricUseCapableAndEnabled } = useBiometrics();
  const [isLoading, setIsLoading] = useState(false);
  const { params, name } = useRoute<RouteProps>();
  const { walletID } = params;
  const wallet = useMemo(() => wallets.find(w => w.getID() === walletID), [walletID, wallets]);
  const [limit, setLimit] = useState(15);
  const [pageSize] = useState(20);
  const navigation = useExtendedNavigation();
  const { setOptions, navigate } = navigation;
  const { colors } = useTheme();
  const { isElectrumDisabled } = useSettings();
  const walletActionButtonsRef = useRef<View>(null);
  const [lastFetchTimestamp, setLastFetchTimestamp] = useState(() => wallet?._lastTxFetch || 0);
  const [fetchFailures, setFetchFailures] = useState(0);
  const MAX_FAILURES = 3;
  const scrollY = useRef(new Animated.Value(0)).current;
  const [headerHeight, setHeaderHeight] = useState(0);

  const headerTranslate = scrollY.interpolate({
    inputRange: [0, headerHeight],
    outputRange: [0, -headerHeight],
    extrapolate: 'clamp',
  });

  const stylesHook = StyleSheet.create({
    listHeaderText: {
      color: colors.foregroundColor,
    },
  });

  useFocusEffect(
    useCallback(() => {
      setOptions(getWalletTransactionsOptions({ route }));
    }, [route, setOptions]),
  );

  const onBarCodeRead = useCallback(
    (ret?: { data?: any }) => {
      if (!isLoading) {
        setIsLoading(true);
        const parameters = {
          walletID,
          uri: ret?.data ? ret.data : ret,
        };
        if (wallet?.chain === Chain.ONCHAIN) {
          navigate('SendDetailsRoot', { screen: 'SendDetails', params: parameters });
        } else {
          navigate('ScanLndInvoiceRoot', { screen: 'ScanLndInvoice', params: parameters });
        }
        setIsLoading(false);
      }
    },
    [isLoading, walletID, wallet?.chain, navigate],
  );

  useEffect(() => {
    const data = route.params?.onBarScanned;
    if (data) {
      onBarCodeRead({ data });
      navigation.setParams({ onBarScanned: undefined });
    }
  }, [navigation, onBarCodeRead, route.params]);

  const sortedTransactions = useMemo(() => {
    if (!wallet) return [];
    const txs = wallet.getTransactions();
    txs.sort((a: { received: string }, b: { received: string }) => +new Date(b.received) - +new Date(a.received));
    return txs;
    // we use `wallet.getLastTxFetch()` to tell if txs list changed
    // eslint-disable-next-line react-hooks/exhaustive-deps
  }, [wallet, wallet?.getLastTxFetch()]);

  const getTransactions = useCallback((lmt = Infinity): Transaction[] => sortedTransactions.slice(0, lmt), [sortedTransactions]);

  const loadMoreTransactions = useCallback(() => {
    if (getTransactions(Infinity).length > limit) {
      setLimit(prev => prev + pageSize);
    }
  }, [getTransactions, limit, pageSize]);

  const refreshTransactions = useCallback(
    async (isManualRefresh = false) => {
      console.debug('refreshTransactions, ', wallet?.getLabel());
      if (!wallet || isElectrumDisabled || isLoading) return;

      const MIN_REFRESH_INTERVAL = 5000; // 5 seconds
      if (!isManualRefresh && lastFetchTimestamp !== 0 && Date.now() - lastFetchTimestamp < MIN_REFRESH_INTERVAL) {
        return; // Prevent auto-refreshing if last fetch was too recent
      }

      if (fetchFailures >= MAX_FAILURES && !isManualRefresh) {
        return; // Silently stop auto-retrying, but allow manual refresh
      }

      // Only show loading indicator on manual refresh or after first successful fetch
      if (isManualRefresh || lastFetchTimestamp !== 0) {
        setIsLoading(true);
      }

      let smthChanged = false;
      try {
        await BlueElectrum.waitTillConnected();
        if (wallet.allowBIP47() && wallet.isBIP47Enabled() && 'fetchBIP47SenderPaymentCodes' in wallet) {
          await wallet.fetchBIP47SenderPaymentCodes();
        }
        const oldBalance = wallet.getBalance();
        await wallet.fetchBalance();
        if (oldBalance !== wallet.getBalance()) smthChanged = true;
        const oldTxLen = wallet.getTransactions().length;
        await wallet.fetchTransactions();
        if ('fetchPendingTransactions' in wallet) {
          await wallet.fetchPendingTransactions();
        }
        if ('fetchUserInvoices' in wallet) {
          await wallet.fetchUserInvoices();
        }
        if (oldTxLen !== wallet.getTransactions().length) smthChanged = true;

        // Success - reset failure counter and update timestamps
        setFetchFailures(0);
        const newTimestamp = Date.now();
        setLastFetchTimestamp(newTimestamp);
      } catch (err) {
        setFetchFailures(prev => {
          const newFailures = prev + 1;
          // Only show error on final attempt for automatic refresh
          if ((isManualRefresh || newFailures === MAX_FAILURES) && newFailures >= MAX_FAILURES) {
            presentAlert({ message: (err as Error).message, type: AlertType.Toast });
          }
          return newFailures;
        });
      } finally {
        if (smthChanged) {
          await saveToDisk();
          setLimit(prev => prev + pageSize);
        }
        setIsLoading(false);
      }
    },
    [wallet, isElectrumDisabled, isLoading, saveToDisk, pageSize, lastFetchTimestamp, fetchFailures],
  );

  useEffect(() => {
    if (wallet && lastFetchTimestamp === 0 && !isLoading && !isElectrumDisabled) {
      refreshTransactions(false).catch(console.error);
    }
  }, [wallet, isElectrumDisabled, isLoading, refreshTransactions, lastFetchTimestamp]);

  useEffect(() => {
    if (wallet) {
      setSelectedWalletID(walletID);
    }
  }, [wallet, setSelectedWalletID, walletID]);

  const isLightning = useCallback((): boolean => wallet?.chain === Chain.OFFCHAIN || false, [wallet]);
  const renderListFooterComponent = () => {
    // if not all txs rendered - display indicator
    return wallet && wallet.getTransactions().length > limit ? <ActivityIndicator style={styles.activityIndicator} /> : <View />;
  };

  const navigateToSendScreen = () => {
    navigate('SendDetailsRoot', {
      screen: 'SendDetails',
      params: {
        walletID,
      },
    });
  };

  const onWalletSelect = useCallback(
    async (selectedWallet: TWallet) => {
      assert(wallet?.type === LightningCustodianWallet.type, `internal error, wallet is not ${LightningCustodianWallet.type}`);
      navigate('WalletTransactions', {
        walletType: wallet?.type,
        walletID,
        key: `WalletTransactions-${walletID}`,
      }); // navigating back to ln wallet screen

      // getting refill address, either cached or from the server:
      let toAddress;
      if (wallet?.refill_addressess.length > 0) {
        toAddress = wallet.refill_addressess[0];
      } else {
        try {
          await wallet?.fetchBtcAddress();
          toAddress = wallet?.refill_addressess[0];
        } catch (Err) {
          return presentAlert({ message: (Err as Error).message, type: AlertType.Toast });
        }
      }

      // navigating to pay screen where user can pay to refill address:
      navigate('SendDetailsRoot', {
        screen: 'SendDetails',
        params: {
          transactionMemo: loc.lnd.refill_lnd_balance,
          address: toAddress,
          walletID: selectedWallet.getID(),
        },
      });
    },
    [navigate, wallet, walletID],
  );

  const navigateToViewEditCosigners = useCallback(() => {
    navigate('ViewEditMultisigCosigners', {
      walletID,
    });
  }, [navigate, walletID]);

  const onManageFundsPressed = useCallback(
    (id?: string) => {
      if (id === actionKeys.Refill) {
        const availableWallets = wallets.filter(item => item.chain === Chain.ONCHAIN && item.allowSend());
        if (availableWallets.length === 0) {
          presentAlert({ message: loc.lnd.refill_create });
        } else {
          selectWallet(navigate, name, Chain.ONCHAIN).then(onWalletSelect);
        }
      } else if (id === actionKeys.RefillWithExternalWallet) {
        navigate('ReceiveDetailsRoot', {
          screen: 'ReceiveDetails',
          params: {
            walletID,
          },
        });
      } else if (wallet?.type === MultisigHDWallet.type) {
        navigateToViewEditCosigners();
      }
    },
    [name, navigate, navigateToViewEditCosigners, onWalletSelect, wallet?.type, walletID, wallets],
  );

  const getItemLayout = (_: any, index: number) => ({
    length: 64,
    offset: 64 * index,
    index,
  });

  const renderItem = useCallback(
<<<<<<< HEAD
    ({ item }: { item: Transaction }) => {
      return <TransactionListItem item={item} itemPriceUnit={wallet?.preferredBalanceUnit} walletID={walletID} />;
    },
    [wallet, walletID],
=======
    // eslint-disable-next-line react/no-unused-prop-types
    ({ item }: { item: Transaction }) => (
      <TransactionListItem key={item.hash} item={item} itemPriceUnit={wallet?.preferredBalanceUnit} walletID={walletID} />
    ),
    [wallet?.preferredBalanceUnit, walletID],
>>>>>>> c90bf68a
  );

  const choosePhoto = () => {
    fs.showImagePickerAndReadImage()
      .then(data => {
        if (data) {
          onBarCodeRead({ data });
        }
      })
      .catch(error => {
        console.log(error);
        triggerHapticFeedback(HapticFeedbackTypes.NotificationError);
        presentAlert({ title: loc.errors.error, message: error.message });
      });
  };

  const _keyExtractor = useCallback((_item: any, index: number) => index.toString(), []);

  const pasteFromClipboard = async () => {
    onBarCodeRead({ data: await getClipboardContent() });
  };

  const sendButtonPress = () => {
    if (wallet?.chain === Chain.OFFCHAIN) {
      return navigate('ScanLndInvoiceRoot', { screen: 'ScanLndInvoice', params: { walletID } });
    }

    if (wallet?.type === WatchOnlyWallet.type && wallet.isHd() && !wallet.useWithHardwareWalletEnabled()) {
      return Alert.alert(
        loc.wallets.details_title,
        loc.transactions.enable_offline_signing,
        [
          {
            text: loc._.ok,
            onPress: async () => {
              wallet.setUseWithHardwareWalletEnabled(true);
              await saveToDisk();
              navigateToSendScreen();
            },
            style: 'default',
          },
          { text: loc._.cancel, onPress: () => {}, style: 'cancel' },
        ],
        { cancelable: false },
      );
    }

    navigateToSendScreen();
  };

  const sendButtonLongPress = async () => {
    const isClipboardEmpty = (await getClipboardContent())?.trim().length === 0;
    const options = [loc._.cancel, loc.wallets.list_long_choose, loc.wallets.list_long_scan];
    const cancelButtonIndex = 0;

    if (!isClipboardEmpty) {
      options.push(loc.wallets.paste_from_clipboard);
    }

    ActionSheet.showActionSheetWithOptions(
      {
        title: loc.send.header,
        options,
        cancelButtonIndex,
        anchor: findNodeHandle(walletActionButtonsRef.current) ?? undefined,
      },
      async buttonIndex => {
        switch (buttonIndex) {
          case 0:
            break;
          case 1: {
            choosePhoto();
            break;
          }
          case 2: {
            navigate('ScanQRCode', {
              showImportFileButton: true,
            });
            break;
          }
          case 3:
            if (!isClipboardEmpty) {
              pasteFromClipboard();
            }
            break;
        }
      },
    );
  };

  useFocusEffect(
    useCallback(() => {
      const task = InteractionManager.runAfterInteractions(() => {
        setReloadTransactionsMenuActionFunction(() => refreshTransactions);
      });
      return () => {
        task.cancel();
        console.debug('Next screen is focused, clearing reloadTransactionsMenuActionFunction');
        setReloadTransactionsMenuActionFunction(() => {});
      };
      // eslint-disable-next-line react-hooks/exhaustive-deps
    }, []),
  );

  const [balance, setBalance] = useState(wallet ? wallet.getBalance() : 0);
  useEffect(() => {
    if (!wallet) return;
    const interval = setInterval(() => setBalance(wallet.getBalance()), 1000);
    return () => clearInterval(interval);
  }, [wallet]);

  const walletBalance = useMemo(() => {
    if (!wallet) return '';
    if (wallet.hideBalance) return '';
    if (isNaN(balance) || balance === 0) return '';
    return formatBalance(balance, wallet.preferredBalanceUnit, true);
    // eslint-disable-next-line react-hooks/exhaustive-deps
  }, [wallet, wallet?.hideBalance, wallet?.preferredBalanceUnit, balance]);

  const handleScroll = useCallback(
    (event: any) => {
      const offsetY = event.nativeEvent.contentOffset.y;
      // Use the measured header height to determine when to show/hide the header title
      const threshold = headerHeight * 0.75;
      if (offsetY < threshold) {
        setOptions({ ...getWalletTransactionsOptions({ route }), headerTitle: undefined });
      } else {
        navigation.setOptions({
          headerTitle: wallet ? `${wallet.getLabel()} ${walletBalance}` : '',
        });
      }
    },
    [navigation, wallet, walletBalance, setOptions, route, headerHeight],
  );

  // Extracted named callbacks
  const handleWalletUnitChange = useCallback(
    async (selectedUnit: any) => {
      if (wallet) {
        wallet.preferredBalanceUnit = selectedUnit;
        await saveToDisk();
      }
    },
    [wallet, saveToDisk],
  );

  const handleWalletBalanceVisibilityChange = useCallback(
    async (isShouldBeVisible: boolean) => {
      if (wallet) {
        const isBiometricsEnabled = await isBiometricUseCapableAndEnabled();
        if (wallet.hideBalance && isBiometricsEnabled) {
          const unlocked = await unlockWithBiometrics();
          if (!unlocked) throw new Error('Biometrics failed');
        }
        wallet.hideBalance = isShouldBeVisible;
        await saveToDisk();
      }
    },
    [wallet, saveToDisk, isBiometricUseCapableAndEnabled],
  );

  const handleHeaderLayout = useCallback((event: LayoutChangeEvent) => {
    const { height } = event.nativeEvent.layout;
    setHeaderHeight(height);
  }, []);

  const refreshProps =
    !isDesktop && !isElectrumDisabled ? { onRefresh: refreshTransactions, progressViewOffset: headerHeight, refreshing: isLoading } : {};

  const renderHeader = useCallback(() => {
    return (
      <View style={{ backgroundColor: colors.background }}>
        <View style={styles.listHeaderTextRow}>
          <Text style={[styles.listHeaderText, stylesHook.listHeaderText]}>{loc.transactions.list_title}</Text>
        </View>
        <View style={{ backgroundColor: colors.background }}>
          {wallet?.type === WatchOnlyWallet.type && wallet.isWatchOnlyWarningVisible && (
            <WatchOnlyWarning
              handleDismiss={() => {
                wallet.isWatchOnlyWarningVisible = false;
                LayoutAnimation.configureNext(LayoutAnimation.Presets.linear);
                saveToDisk();
              }}
            />
          )}
        </View>
      </View>
    );
  }, [colors.background, stylesHook.listHeaderText, wallet, saveToDisk]);

  return (
    <View style={styles.container}>
      <Animated.View style={[styles.stickyHeader, { transform: [{ translateY: headerTranslate }] }]} onLayout={handleHeaderLayout}>
        {wallet ? (
          <TransactionsNavigationHeader
            wallet={wallet}
            onWalletUnitChange={handleWalletUnitChange}
            unit={wallet.preferredBalanceUnit}
            onWalletBalanceVisibilityChange={handleWalletBalanceVisibilityChange}
            onManageFundsPressed={onManageFundsPressed}
          />
        ) : null}
      </Animated.View>
      <Animated.FlatList<Transaction>
        getItemLayout={getItemLayout}
        updateCellsBatchingPeriod={50}
        onEndReachedThreshold={0.3}
        ListHeaderComponent={renderHeader}
        onEndReached={loadMoreTransactions}
        ListFooterComponent={renderListFooterComponent}
        data={getTransactions(limit)}
        extraData={wallet}
        keyExtractor={_keyExtractor}
        renderItem={renderItem}
        initialNumToRender={10}
<<<<<<< HEAD
        testID="TransactionsListView"
        contentInsetAdjustmentBehavior="automatic"
        automaticallyAdjustContentInsets
        automaticallyAdjustsScrollIndicatorInsets
        contentContainerStyle={{ backgroundColor: colors.background, paddingTop: headerHeight }}
        maxToRenderPerBatch={15}
        onScroll={Animated.event([{ nativeEvent: { contentOffset: { y: scrollY } } }], { useNativeDriver: true, listener: handleScroll })}
=======
        removeClippedSubviews
        contentContainerStyle={{ backgroundColor: colors.background }}
        contentInset={{ top: 0, left: 0, bottom: 90, right: 0 }}
        maxToRenderPerBatch={10}
        onScroll={handleScroll}
>>>>>>> c90bf68a
        scrollEventThrottle={16}
        ListEmptyComponent={
          <View style={[styles.flex, { backgroundColor: colors.background }]} testID="TransactionsListEmpty">
            <Text numberOfLines={0} style={styles.emptyTxs}>
              {(isLightning() && loc.wallets.list_empty_txs1_lightning) || loc.wallets.list_empty_txs1}
            </Text>
            {isLightning() && <Text style={styles.emptyTxsLightning}>{loc.wallets.list_empty_txs2_lightning}</Text>}
          </View>
        }
<<<<<<< HEAD
        {...refreshProps}
=======
        windowSize={15}
        maintainVisibleContentPosition={{
          minIndexForVisible: 0,
        }}
>>>>>>> c90bf68a
      />
      <FContainer ref={walletActionButtonsRef}>
        {wallet?.allowReceive() && (
          <FButton
            testID="ReceiveButton"
            text={loc.receive.header}
            onPress={() => {
              if (wallet.chain === Chain.OFFCHAIN) {
                navigate('LNDCreateInvoiceRoot', { screen: 'LNDCreateInvoice', params: { walletID } });
              } else {
                navigate('ReceiveDetailsRoot', { screen: 'ReceiveDetails', params: { walletID } });
              }
            }}
            icon={
              <View style={styles.receiveIcon}>
                <Icon name="arrow-down" size={buttonFontSize} type="font-awesome" color={colors.buttonAlternativeTextColor} />
              </View>
            }
          />
        )}
        {(wallet?.allowSend() || (wallet?.type === WatchOnlyWallet.type && wallet.isHd())) && (
          <FButton
            onLongPress={sendButtonLongPress}
            onPress={sendButtonPress}
            text={loc.send.header}
            testID="SendButton"
            icon={
              <View style={styles.sendIcon}>
                <Icon name="arrow-down" size={buttonFontSize} type="font-awesome" color={colors.buttonAlternativeTextColor} />
              </View>
            }
          />
        )}
      </FContainer>
      {wallet?.chain === Chain.ONCHAIN && wallet.type !== MultisigHDWallet.type && wallet.getXpub && wallet.getXpub() ? (
        <HandOffComponent
          title={wallet.getLabel()}
          type={HandOffActivityType.Xpub}
          url={`https://www.blockonomics.co/#/search?q=${wallet.getXpub()}`}
        />
      ) : null}
    </View>
  );
};

export default WalletTransactions;

const styles = StyleSheet.create({
  container: { flex: 1 },
  flex: { flex: 1 },
  activityIndicator: { marginVertical: 20 },
  listHeaderTextRow: { padding: 16, flexDirection: 'row' },
  listHeaderText: { fontWeight: 'bold', fontSize: 24 },
  emptyTxs: { fontSize: 18, color: '#9aa0aa', textAlign: 'center', marginVertical: 16 },
  emptyTxsLightning: { fontSize: 18, color: '#9aa0aa', textAlign: 'center', fontWeight: '600' },
  sendIcon: { transform: [{ rotate: I18nManager.isRTL ? '-225deg' : '225deg' }] },
  receiveIcon: { transform: [{ rotate: I18nManager.isRTL ? '45deg' : '-45deg' }] },
  stickyHeader: {
    position: 'absolute',
    top: 0,
    left: 0,
    right: 0,
    zIndex: 1,
  },
});<|MERGE_RESOLUTION|>--- conflicted
+++ resolved
@@ -297,18 +297,11 @@
   });
 
   const renderItem = useCallback(
-<<<<<<< HEAD
-    ({ item }: { item: Transaction }) => {
-      return <TransactionListItem item={item} itemPriceUnit={wallet?.preferredBalanceUnit} walletID={walletID} />;
-    },
-    [wallet, walletID],
-=======
     // eslint-disable-next-line react/no-unused-prop-types
     ({ item }: { item: Transaction }) => (
       <TransactionListItem key={item.hash} item={item} itemPriceUnit={wallet?.preferredBalanceUnit} walletID={walletID} />
     ),
     [wallet?.preferredBalanceUnit, walletID],
->>>>>>> c90bf68a
   );
 
   const choosePhoto = () => {
@@ -524,21 +517,12 @@
         keyExtractor={_keyExtractor}
         renderItem={renderItem}
         initialNumToRender={10}
-<<<<<<< HEAD
-        testID="TransactionsListView"
-        contentInsetAdjustmentBehavior="automatic"
-        automaticallyAdjustContentInsets
-        automaticallyAdjustsScrollIndicatorInsets
-        contentContainerStyle={{ backgroundColor: colors.background, paddingTop: headerHeight }}
-        maxToRenderPerBatch={15}
-        onScroll={Animated.event([{ nativeEvent: { contentOffset: { y: scrollY } } }], { useNativeDriver: true, listener: handleScroll })}
-=======
         removeClippedSubviews
         contentContainerStyle={{ backgroundColor: colors.background }}
         contentInset={{ top: 0, left: 0, bottom: 90, right: 0 }}
         maxToRenderPerBatch={10}
+        testID="TransactionsListView"
         onScroll={handleScroll}
->>>>>>> c90bf68a
         scrollEventThrottle={16}
         ListEmptyComponent={
           <View style={[styles.flex, { backgroundColor: colors.background }]} testID="TransactionsListEmpty">
@@ -548,14 +532,10 @@
             {isLightning() && <Text style={styles.emptyTxsLightning}>{loc.wallets.list_empty_txs2_lightning}</Text>}
           </View>
         }
-<<<<<<< HEAD
-        {...refreshProps}
-=======
         windowSize={15}
         maintainVisibleContentPosition={{
           minIndexForVisible: 0,
         }}
->>>>>>> c90bf68a
       />
       <FContainer ref={walletActionButtonsRef}>
         {wallet?.allowReceive() && (
