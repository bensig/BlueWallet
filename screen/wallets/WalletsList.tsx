import React, { useCallback, useEffect, useReducer, useRef } from 'react';
import { useFocusEffect, useIsFocused, useRoute, RouteProp } from '@react-navigation/native';
import { findNodeHandle, Image, InteractionManager, SectionList, StyleSheet, Text, useWindowDimensions, View } from 'react-native';
import A from '../../blue_modules/analytics';
import { getClipboardContent } from '../../blue_modules/clipboard';
import { isDesktop } from '../../blue_modules/environment';
import * as fs from '../../blue_modules/fs';
import triggerHapticFeedback, { HapticFeedbackTypes } from '../../blue_modules/hapticFeedback';
import DeeplinkSchemaMatch from '../../class/deeplink-schema-match';
import { ExtendedTransaction, Transaction, TWallet } from '../../class/wallets/types';
import presentAlert from '../../components/Alert';
import { FButton, FContainer } from '../../components/FloatButtons';
import { useTheme } from '../../components/themes';
import { TransactionListItem } from '../../components/TransactionListItem';
import WalletsCarousel from '../../components/WalletsCarousel';
import { useIsLargeScreen } from '../../hooks/useIsLargeScreen';
import loc from '../../loc';
import ActionSheet from '../ActionSheet';
import { NativeStackNavigationProp } from '@react-navigation/native-stack';
import { DetailViewStackParamList } from '../../navigation/DetailViewStackParamList';
import { useExtendedNavigation } from '../../hooks/useExtendedNavigation';
import { useStorage } from '../../hooks/context/useStorage';
import TotalWalletsBalance from '../../components/TotalWalletsBalance';
import { useSettings } from '../../hooks/context/useSettings';
import useMenuElements from '../../hooks/useMenuElements';

const WalletsListSections = { CAROUSEL: 'CAROUSEL', TRANSACTIONS: 'TRANSACTIONS' };

type SectionData = {
  key: string;
  data: Transaction[] | string[];
};

enum ActionTypes {
  SET_LOADING,
  SET_WALLETS,
  SET_CURRENT_INDEX,
  SET_REFRESH_FUNCTION,
}

interface SetLoadingAction {
  type: ActionTypes.SET_LOADING;
  payload: boolean;
}

interface SetWalletsAction {
  type: ActionTypes.SET_WALLETS;
  payload: TWallet[];
}

interface SetCurrentIndexAction {
  type: ActionTypes.SET_CURRENT_INDEX;
  payload: number;
}

interface SetRefreshFunctionAction {
  type: ActionTypes.SET_REFRESH_FUNCTION;
  payload: () => void;
}

type WalletListAction = SetLoadingAction | SetWalletsAction | SetCurrentIndexAction | SetRefreshFunctionAction;

interface WalletListState {
  isLoading: boolean;
  wallets: TWallet[];
  currentWalletIndex: number;
  refreshFunction: () => void;
}

const initialState = {
  isLoading: false,
  wallets: [],
  currentWalletIndex: 0,
  refreshFunction: () => {},
};

function reducer(state: WalletListState, action: WalletListAction) {
  switch (action.type) {
    case ActionTypes.SET_LOADING:
      return { ...state, isLoading: action.payload };
    case ActionTypes.SET_WALLETS:
      return { ...state, wallets: action.payload };
    case ActionTypes.SET_CURRENT_INDEX:
      return { ...state, currentWalletIndex: action.payload };
    case ActionTypes.SET_REFRESH_FUNCTION:
      return { ...state, refreshFunction: action.payload };
    default:
      return state;
  }
}

type NavigationProps = NativeStackNavigationProp<DetailViewStackParamList, 'WalletsList'>;
type RouteProps = RouteProp<DetailViewStackParamList, 'WalletsList'>;

const WalletsList: React.FC = () => {
  const [state, dispatch] = useReducer<React.Reducer<WalletListState, WalletListAction>>(reducer, initialState);
  const { isLoading } = state;
  const { isLargeScreen } = useIsLargeScreen();
  const walletsCarousel = useRef<any>();
  const currentWalletIndex = useRef<number>(0);
  const { setReloadTransactionsMenuActionFunction, clearReloadTransactionsMenuAction } = useMenuElements();
  const { wallets, getTransactions, getBalance, refreshAllWalletTransactions, setSelectedWalletID } = useStorage();
  const { isTotalBalanceEnabled, isElectrumDisabled } = useSettings();
  const { width } = useWindowDimensions();
  const { colors, scanImage } = useTheme();
  const navigation = useExtendedNavigation<NavigationProps>();
  const isFocused = useIsFocused();
  const route = useRoute<RouteProps>();
  const dataSource = getTransactions(undefined, 10);
  const walletsCount = useRef<number>(wallets.length);
  const walletActionButtonsRef = useRef<any>();

  const stylesHook = StyleSheet.create({
    walletsListWrapper: {
      backgroundColor: colors.brandingColor,
    },
    listHeaderBack: {
      backgroundColor: colors.background,
    },
    listHeaderText: {
      color: colors.foregroundColor,
    },
  });

  const refreshWallets = useCallback(
    async (index: number | undefined, showLoadingIndicator = true, showUpdateStatusIndicator = false) => {
      if (isElectrumDisabled) return;
      dispatch({ type: ActionTypes.SET_LOADING, payload: showLoadingIndicator });
      try {
        await refreshAllWalletTransactions(index, showUpdateStatusIndicator);
      } catch (error) {
        console.error(error);
      } finally {
        dispatch({ type: ActionTypes.SET_LOADING, payload: false });
      }
    },
    [isElectrumDisabled, refreshAllWalletTransactions],
  );

  /**
   * Forcefully fetches TXs and balance for ALL wallets.
   * Triggered manually by user on pull-to-refresh.
   */
  const refreshTransactions = useCallback(() => {
    refreshWallets(undefined, true, false);
  }, [refreshWallets]);

  const onRefresh = useCallback(() => {
    console.debug('WalletsList onRefresh');
    refreshTransactions();
    // Optimized for Mac option doesn't like RN Refresh component. Menu Elements now handles it for macOS
  }, [refreshTransactions]);

  const verifyBalance = useCallback(() => {
    if (getBalance() !== 0) {
      A(A.ENUM.GOT_NONZERO_BALANCE);
    } else {
      A(A.ENUM.GOT_ZERO_BALANCE);
    }
  }, [getBalance]);

  useFocusEffect(
    useCallback(() => {
      const task = InteractionManager.runAfterInteractions(() => {
        setReloadTransactionsMenuActionFunction(onRefresh);
        verifyBalance();
        setSelectedWalletID(undefined);
      });

      return () => {
        task.cancel();
<<<<<<< HEAD
        console.debug('Next screen is focused, clearing reloadTransactionsMenuActionFunction');
        setReloadTransactionsMenuActionFunction(() => {});
=======
        clearReloadTransactionsMenuAction();
>>>>>>> c0eec1be
      };
    }, [onRefresh, setReloadTransactionsMenuActionFunction, clearReloadTransactionsMenuAction, verifyBalance, setSelectedWalletID]),
  );

  useEffect(() => {
    // new wallet added
    if (!isLargeScreen) {
      if (wallets.length > walletsCount.current) {
        walletsCarousel.current?.scrollToItem({ item: wallets[walletsCount.current], viewPosition: 0.3 });
      }

      walletsCount.current = wallets.length;
    }
  }, [isLargeScreen, wallets]);

  const onBarScanned = useCallback(
    (value: any) => {
      if (!value) return;
      DeeplinkSchemaMatch.navigationRouteFor({ url: value }, completionValue => {
        triggerHapticFeedback(HapticFeedbackTypes.NotificationSuccess);
        // @ts-ignore: for now
        navigation.navigate(...completionValue);
      });
    },
    [navigation],
  );

  useEffect(() => {
    const data = route.params?.onBarScanned;
    if (data) {
      onBarScanned(data);
      navigation.setParams({ onBarScanned: undefined });
    }
  }, [navigation, onBarScanned, route.params?.onBarScanned]);

  useEffect(() => {
    refreshTransactions();
    // eslint-disable-next-line react-hooks/exhaustive-deps
  }, []);

  const handleClick = useCallback(
    (item?: TWallet) => {
      if (item?.getID) {
        const walletID = item.getID();
        navigation.navigate('WalletTransactions', {
          walletID,
          walletType: item.type,
        });
      } else {
        navigation.navigate('AddWalletRoot');
      }
    },
    [navigation],
  );

  const onSnapToItem = useCallback(
    (e: { nativeEvent: { contentOffset: any } }) => {
      if (!isFocused) return;

      const contentOffset = e.nativeEvent.contentOffset;
      const index = Math.ceil(contentOffset.x / width);

      if (currentWalletIndex.current !== index) {
        console.debug('onSnapToItem', wallets.length === index ? 'NewWallet/Importing card' : index);
        if (wallets[index] && (wallets[index].timeToRefreshBalance() || wallets[index].timeToRefreshTransaction())) {
          refreshWallets(index, false, false);
        }
        currentWalletIndex.current = index;
      }
    },
    [isFocused, refreshWallets, wallets, width],
  );

  const renderListHeaderComponent = useCallback(() => {
    return (
      <View style={[styles.listHeaderBack, stylesHook.listHeaderBack]}>
        <Text textBreakStrategy="simple" style={[styles.listHeaderText, stylesHook.listHeaderText]}>
          {`${loc.transactions.list_title}${'  '}`}
        </Text>
      </View>
    );
  }, [stylesHook.listHeaderBack, stylesHook.listHeaderText]);

  const handleLongPress = useCallback(() => {
    navigation.navigate('ManageWallets');
  }, [navigation]);

  const renderTransactionListsRow = useCallback(
    (item: ExtendedTransaction) => (
      <View style={styles.transaction}>
        <TransactionListItem key={item.hash} item={item} itemPriceUnit={item.walletPreferredBalanceUnit} walletID={item.walletID} />
      </View>
    ),
    [],
  );

  const renderWalletsCarousel = useCallback(() => {
    return (
      <>
        <WalletsCarousel
          data={wallets}
          extraData={[wallets]}
          onPress={handleClick}
          handleLongPress={handleLongPress}
          onMomentumScrollEnd={onSnapToItem}
          ref={walletsCarousel}
          onNewWalletPress={handleClick}
          testID="WalletsList"
          horizontal
          scrollEnabled={isFocused}
        />
      </>
    );
  }, [handleClick, handleLongPress, isFocused, onSnapToItem, wallets]);

  const renderSectionItem = useCallback(
    (item: { section: any; item: ExtendedTransaction }) => {
      switch (item.section.key) {
        case WalletsListSections.CAROUSEL:
          return isLargeScreen ? null : renderWalletsCarousel();
        case WalletsListSections.TRANSACTIONS:
          return renderTransactionListsRow(item.item);
        default:
          return null;
      }
    },
    [isLargeScreen, renderTransactionListsRow, renderWalletsCarousel],
  );

  const renderSectionHeader = useCallback(
    (section: { section: { key: any } }) => {
      switch (section.section.key) {
        case WalletsListSections.TRANSACTIONS:
          return renderListHeaderComponent();
        case WalletsListSections.CAROUSEL: {
          return !isLargeScreen && isTotalBalanceEnabled ? (
            <View style={stylesHook.walletsListWrapper}>
              <TotalWalletsBalance />
            </View>
          ) : null;
        }

        default:
          return null;
      }
    },
    [isLargeScreen, isTotalBalanceEnabled, renderListHeaderComponent, stylesHook.walletsListWrapper],
  );

  const renderSectionFooter = useCallback(
    (section: { section: { key: any } }) => {
      switch (section.section.key) {
        case WalletsListSections.TRANSACTIONS:
          if (dataSource.length === 0 && !isLoading) {
            return (
              <View style={styles.footerRoot} testID="NoTransactionsMessage">
                <Text style={styles.footerEmpty}>{loc.wallets.list_empty_txs1}</Text>
                <Text style={styles.footerStart}>{loc.wallets.list_empty_txs2}</Text>
              </View>
            );
          } else {
            return null;
          }
        default:
          return null;
      }
    },
    [dataSource.length, isLoading],
  );

  const renderScanButton = useCallback(() => {
    if (wallets.length > 0) {
      return (
        <FContainer ref={walletActionButtonsRef.current}>
          <FButton
            onPress={onScanButtonPressed}
            onLongPress={sendButtonLongPress}
            icon={<Image resizeMode="stretch" source={scanImage} />}
            text={loc.send.details_scan}
          />
        </FContainer>
      );
    } else {
      return null;
    }
    // eslint-disable-next-line react-hooks/exhaustive-deps
  }, [scanImage, wallets.length]);

  const sectionListKeyExtractor = useCallback((item: any, index: any) => {
    return `${item}${index}}`;
  }, []);

  const onScanButtonPressed = useCallback(() => {
    navigation.navigate('ScanQRCode', {
      showFileImportButton: true,
    });
  }, [navigation]);

  const pasteFromClipboard = useCallback(async () => {
    onBarScanned(await getClipboardContent());
  }, [onBarScanned]);

  const sendButtonLongPress = useCallback(async () => {
    const isClipboardEmpty = (await getClipboardContent())?.trim().length === 0;

    const options = [loc._.cancel, loc.wallets.list_long_choose, loc.wallets.list_long_scan];
    if (!isClipboardEmpty) {
      options.push(loc.wallets.paste_from_clipboard);
    }

    const props = { title: loc.send.header, options, cancelButtonIndex: 0 };

    const anchor = findNodeHandle(walletActionButtonsRef.current);

    if (anchor) {
      options.push(String(anchor));
    }

    ActionSheet.showActionSheetWithOptions(props, buttonIndex => {
      switch (buttonIndex) {
        case 0:
          break;
        case 1:
          fs.showImagePickerAndReadImage()
            .then(onBarScanned)
            .catch(error => {
              triggerHapticFeedback(HapticFeedbackTypes.NotificationError);
              presentAlert({ title: loc.errors.error, message: error.message });
            });
          break;
        case 2:
          navigation.navigate('ScanQRCode', {
            showFileImportButton: true,
          });
          break;
        case 3:
          if (!isClipboardEmpty) {
            pasteFromClipboard();
          }
          break;
      }
    });
  }, [onBarScanned, navigation, pasteFromClipboard]);

  const refreshProps = isDesktop || isElectrumDisabled ? {} : { refreshing: isLoading, onRefresh };

  const sections: SectionData[] = [
    { key: WalletsListSections.CAROUSEL, data: [WalletsListSections.CAROUSEL] },
    { key: WalletsListSections.TRANSACTIONS, data: dataSource },
  ];

  const getItemLayout = useCallback(
    (data: any, index: number) => ({
      length: 80, // Approximate height of each item
      offset: 80 * index,
      index,
    }),
    [],
  );

  return (
    <View style={styles.root}>
      <View style={[styles.walletsListWrapper, stylesHook.walletsListWrapper]}>
        <SectionList<any | string, SectionData>
          removeClippedSubviews
          contentInsetAdjustmentBehavior="automatic"
          automaticallyAdjustContentInsets
          {...refreshProps}
          renderItem={renderSectionItem}
          keyExtractor={sectionListKeyExtractor}
          renderSectionHeader={renderSectionHeader}
          initialNumToRender={20}
          contentInset={styles.scrollContent}
          renderSectionFooter={renderSectionFooter}
          sections={sections}
          windowSize={21}
          maxToRenderPerBatch={10}
          updateCellsBatchingPeriod={50}
          getItemLayout={getItemLayout}
        />
        {renderScanButton()}
      </View>
    </View>
  );
};

export default WalletsList;

const styles = StyleSheet.create({
  root: {
    flex: 1,
  },
  scrollContent: {
    top: 0,
    left: 0,
    bottom: 60,
    right: 0,
  },
  walletsListWrapper: {
    flex: 1,
  },
  listHeaderBack: {
    flexDirection: 'row',
    justifyContent: 'space-between',
    alignItems: 'center',
    paddingHorizontal: 16,
  },
  listHeaderText: {
    fontWeight: 'bold',
    fontSize: 24,
    marginVertical: 16,
  },
  footerRoot: {
    top: 80,
    height: 160,
    marginBottom: 80,
  },
  footerEmpty: {
    fontSize: 18,
    color: '#9aa0aa',
    textAlign: 'center',
  },
  footerStart: {
    fontSize: 18,
    color: '#9aa0aa',
    textAlign: 'center',
    fontWeight: '600',
  },
  transaction: {
    marginHorizontal: 0,
  },
});<|MERGE_RESOLUTION|>--- conflicted
+++ resolved
@@ -169,12 +169,7 @@
 
       return () => {
         task.cancel();
-<<<<<<< HEAD
-        console.debug('Next screen is focused, clearing reloadTransactionsMenuActionFunction');
-        setReloadTransactionsMenuActionFunction(() => {});
-=======
         clearReloadTransactionsMenuAction();
->>>>>>> c0eec1be
       };
     }, [onRefresh, setReloadTransactionsMenuActionFunction, clearReloadTransactionsMenuAction, verifyBalance, setSelectedWalletID]),
   );
