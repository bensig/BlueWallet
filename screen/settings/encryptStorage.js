import React, { useEffect, useState, useCallback, useContext } from 'react';
import { View, ScrollView, Alert, TouchableOpacity, TouchableWithoutFeedback, Text, StyleSheet } from 'react-native';
import { useNavigation } from '@react-navigation/native';
import navigationStyle from '../../components/navigationStyle';
import { BlueLoading, BlueSpacing20, BlueCard, BlueText } from '../../BlueComponents';
import Biometric from '../../class/biometrics';
import loc from '../../loc';
import { BlueStorageContext } from '../../blue_modules/storage-context';
import presentAlert from '../../components/Alert';
import ListItem from '../../components/ListItem';
import triggerHapticFeedback, { HapticFeedbackTypes } from '../../blue_modules/hapticFeedback';
import { useTheme } from '../../components/themes';
const prompt = require('../../helpers/prompt');

const EncryptStorage = () => {
  const { isStorageEncrypted, encryptStorage, decryptStorage, saveToDisk } = useContext(BlueStorageContext);
  const [isLoading, setIsLoading] = useState(true);
  const [biometrics, setBiometrics] = useState({ isDeviceBiometricCapable: false, isBiometricsEnabled: false, biometricsType: '' });
  const [storageIsEncryptedSwitchEnabled, setStorageIsEncryptedSwitchEnabled] = useState(false);
  const { navigate, popToTop } = useNavigation();
  const { colors } = useTheme();
  const styleHooks = StyleSheet.create({
    root: {
      backgroundColor: colors.background,
    },
    headerText: {
      color: colors.foregroundColor,
    },
  });

  const initialState = useCallback(async () => {
    const isBiometricsEnabled = await Biometric.isBiometricUseEnabled();
    const isDeviceBiometricCapable = await Biometric.isDeviceBiometricCapable();
    const biometricsType = (await Biometric.biometricType()) || loc.settings.biometrics;
    const isStorageEncryptedSwitchEnabled = await isStorageEncrypted();
    setStorageIsEncryptedSwitchEnabled(isStorageEncryptedSwitchEnabled);
    setBiometrics({ isBiometricsEnabled, isDeviceBiometricCapable, biometricsType });
    setIsLoading(false);
    // eslint-disable-next-line react-hooks/exhaustive-deps
  }, []);
  useEffect(() => {
    initialState();
    // eslint-disable-next-line react-hooks/exhaustive-deps
  }, []);

  const handleDecryptStorage = async () => {
    const password = await prompt(loc.settings.password, loc._.storage_is_encrypted).catch(() => {
      setIsLoading(false);
    });
    try {
      await decryptStorage(password);
      await saveToDisk();
      popToTop();
    } catch (e) {
      if (password) {
<<<<<<< HEAD
        presentAlert({ message: loc._.bad_password });
=======
>>>>>>> 5b6e9fae
        triggerHapticFeedback(HapticFeedbackTypes.NotificationError);
        alert(loc._.bad_password);
      }

      setIsLoading(false);
      setStorageIsEncryptedSwitchEnabled(await isStorageEncrypted());
    }
  };

  const onEncryptStorageSwitch = async value => {
    setIsLoading(true);
    if (value === true) {
      let p1 = await prompt(loc.settings.password, loc.settings.password_explain).catch(() => {
        setIsLoading(false);
        p1 = undefined;
      });
      if (!p1) {
        setIsLoading(false);
        return;
      }
      const p2 = await prompt(loc.settings.password, loc.settings.retype_password).catch(() => {
        setIsLoading(false);
      });
      if (p1 === p2) {
        await encryptStorage(p1);
        setIsLoading(false);
        setStorageIsEncryptedSwitchEnabled(await isStorageEncrypted());
        saveToDisk();
      } else {
        setIsLoading(false);
<<<<<<< HEAD
        presentAlert({ message: loc.settings.passwords_do_not_match });
=======
        triggerHapticFeedback(HapticFeedbackTypes.NotificationError);
        alert(loc.settings.passwords_do_not_match);
>>>>>>> 5b6e9fae
      }
    } else {
      Alert.alert(
        loc.settings.encrypt_decrypt,
        loc.settings.encrypt_decrypt_q,
        [
          {
            text: loc._.cancel,
            style: 'cancel',
            onPress: () => setIsLoading(false),
          },
          {
            text: loc._.ok,
            style: 'destructive',
            onPress: handleDecryptStorage,
          },
        ],
        { cancelable: false },
      );
    }
  };

  const onUseBiometricSwitch = async value => {
    const isBiometricsEnabled = {
      isDeviceBiometricCapable: biometrics.isDeviceBiometricCapable,
      isBiometricsEnabled: biometrics.isBiometricsEnabled,
      biometricsType: biometrics.biometricsType,
    };
    if (await Biometric.unlockWithBiometrics()) {
      isBiometricsEnabled.isBiometricsEnabled = value;
      await Biometric.setBiometricUseEnabled(value);
      setBiometrics(isBiometricsEnabled);
    }
  };

  const navigateToPlausibleDeniability = () => {
    navigate('PlausibleDeniability');
  };

  return isLoading ? (
    <ScrollView centerContent>
      <BlueLoading />
    </ScrollView>
  ) : (
    <ScrollView contentContainerStyle={styles.root} automaticallyAdjustContentInsets contentInsetAdjustmentBehavior="automatic">
      <View style={styles.paddingTop} />
      {biometrics.isDeviceBiometricCapable && (
        <>
          <Text adjustsFontSizeToFit style={[styles.headerText, styleHooks.headerText]}>
            {loc.settings.biometrics}
          </Text>
          <ListItem
            title={loc.formatString(loc.settings.encrypt_use, { type: biometrics.biometricsType })}
            Component={TouchableWithoutFeedback}
            switch={{ value: biometrics.isBiometricsEnabled, onValueChange: onUseBiometricSwitch }}
          />
          <BlueCard>
            <BlueText>{loc.formatString(loc.settings.encrypt_use_expl, { type: biometrics.biometricsType })}</BlueText>
          </BlueCard>
          <BlueSpacing20 />
        </>
      )}
      <Text adjustsFontSizeToFit style={[styles.headerText, styleHooks.headerText]}>
        {loc.settings.encrypt_tstorage}
      </Text>
      <ListItem
        testID="EncyptedAndPasswordProtected"
        hideChevron
        title={loc.settings.encrypt_enc_and_pass}
        Component={TouchableWithoutFeedback}
        switch={{ onValueChange: onEncryptStorageSwitch, value: storageIsEncryptedSwitchEnabled }}
      />
      {storageIsEncryptedSwitchEnabled && (
        <ListItem
          onPress={navigateToPlausibleDeniability}
          title={loc.settings.plausible_deniability}
          chevron
          testID="PlausibleDeniabilityButton"
          Component={TouchableOpacity}
        />
      )}
    </ScrollView>
  );
};

const styles = StyleSheet.create({
  root: {
    flex: 1,
  },
  paddingTop: { paddingTop: 19 },
  headerText: {
    fontWeight: 'bold',
    fontSize: 30,
    marginLeft: 17,
  },
});

export default EncryptStorage;
EncryptStorage.navigationOptions = navigationStyle({}, opts => ({ ...opts, headerTitle: loc.settings.encrypt_title }));<|MERGE_RESOLUTION|>--- conflicted
+++ resolved
@@ -53,12 +53,8 @@
       popToTop();
     } catch (e) {
       if (password) {
-<<<<<<< HEAD
+        triggerHapticFeedback(HapticFeedbackTypes.NotificationError);
         presentAlert({ message: loc._.bad_password });
-=======
->>>>>>> 5b6e9fae
-        triggerHapticFeedback(HapticFeedbackTypes.NotificationError);
-        alert(loc._.bad_password);
       }
 
       setIsLoading(false);
@@ -87,12 +83,8 @@
         saveToDisk();
       } else {
         setIsLoading(false);
-<<<<<<< HEAD
+        triggerHapticFeedback(HapticFeedbackTypes.NotificationError);
         presentAlert({ message: loc.settings.passwords_do_not_match });
-=======
-        triggerHapticFeedback(HapticFeedbackTypes.NotificationError);
-        alert(loc.settings.passwords_do_not_match);
->>>>>>> 5b6e9fae
       }
     } else {
       Alert.alert(
