--- conflicted
+++ resolved
@@ -15,11 +15,8 @@
 import PropTypes from 'prop-types';
 import Privacy from '../../Privacy';
 import Share from 'react-native-share';
-<<<<<<< HEAD
 import { ScrollView } from 'react-native-gesture-handler';
-=======
 import SystemSetting from 'react-native-system-setting';
->>>>>>> 5f0e2d53
 /** @type {AppStorage} */
 let BlueApp = require('../../BlueApp');
 let loc = require('../../loc');
