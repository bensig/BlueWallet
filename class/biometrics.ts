--- conflicted
+++ resolved
@@ -4,16 +4,10 @@
 import FingerprintScanner, { Biometrics as TBiometrics } from 'react-native-fingerprint-scanner';
 import PasscodeAuth from 'react-native-passcode-auth';
 import RNSecureKeyStore from 'react-native-secure-key-store';
-
 import loc from '../loc';
-<<<<<<< HEAD
-import { useContext } from 'react';
+import * as NavigationService from '../NavigationService';
 import { BlueStorageContext } from '../blue_modules/storage-context';
 import presentAlert from '../components/Alert';
-=======
-import alert from '../components/Alert';
-import * as NavigationService from '../NavigationService';
-import { BlueStorageContext } from '../blue_modules/storage-context';
 
 const STORAGEKEY = 'Biometrics';
 
@@ -23,7 +17,6 @@
   Biometrics = 'Biometrics',
   None = 'None',
 }
->>>>>>> 5b6e9fae
 
 // Define a function type with properties
 type DescribableFunction = {
