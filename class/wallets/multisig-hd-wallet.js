--- conflicted
+++ resolved
@@ -863,7 +863,6 @@
     if (!skipSigning) {
       for (let cc = 0; cc < c; cc++) {
         let signaturesMade = 0;
-<<<<<<< HEAD
         for (const [cosignerIndex, cosigner] of this._cosigners.entries()) {
           if (MultisigHDWallet.isXpubString(cosigner)) continue;
           // ok this is a mnemonic, lets try to sign
@@ -875,26 +874,9 @@
           let seed = bip39.mnemonicToSeedSync(cosigner, passphrase);
           if (cosigner.startsWith(ELECTRUM_SEED_PREFIX)) {
             seed = MultisigHDWallet.convertElectrumMnemonicToSeed(cosigner, passphrase);
-=======
-        for (const cosigner of this._cosigners) {
-          if (!MultisigHDWallet.isXpubString(cosigner)) {
-            // ok this is a mnemonic, lets try to sign
-            if (signaturesMade >= this.getM()) {
-              // dont sign more than we need, otherwise there will be "Too many signatures" error
-              continue;
-            }
-            let seed = bip39.mnemonicToSeedSync(cosigner);
-            if (cosigner.startsWith(ELECTRUM_SEED_PREFIX)) {
-              seed = MultisigHDWallet.convertElectrumMnemonicToSeed(cosigner);
-            }
-
-            const hdRoot = bip32.fromSeed(seed);
-            psbt.signInputHD(cc, hdRoot);
-            signaturesMade++;
->>>>>>> cd4e23b4
           }
 
-          const hdRoot = HDNode.fromSeed(seed);
+          const hdRoot = bip32.fromSeed(seed);
           psbt.signInputHD(cc, hdRoot);
           signaturesMade++;
         }
@@ -1034,19 +1016,18 @@
   cosignPsbt(psbt) {
     for (let cc = 0; cc < psbt.inputCount; cc++) {
       for (const [cosignerIndex, cosigner] of this._cosigners.entries()) {
-<<<<<<< HEAD
         if (MultisigHDWallet.isXpubString(cosigner)) continue;
 
         let hdRoot;
         if (MultisigHDWallet.isXprvString(cosigner)) {
           const xprv = MultisigHDWallet.convertMultisigXprvToRegularXprv(cosigner);
-          hdRoot = HDNode.fromBase58(xprv);
+          hdRoot = bip32.fromBase58(xprv);
         } else {
           const passphrase = this._cosignersPassphrases[cosignerIndex];
           const seed = cosigner.startsWith(ELECTRUM_SEED_PREFIX)
             ? MultisigHDWallet.convertElectrumMnemonicToSeed(cosigner, passphrase)
             : bip39.mnemonicToSeedSync(cosigner, passphrase);
-          hdRoot = HDNode.fromSeed(seed);
+          hdRoot = bip32.fromSeed(seed);
         }
 
         try {
@@ -1079,41 +1060,6 @@
               try {
                 psbt.signInput(cc, keyPair);
               } catch (_) {}
-=======
-        if (!MultisigHDWallet.isXpubString(cosigner)) {
-          // ok this is a mnemonic, lets try to sign
-          const seed = bip39.mnemonicToSeedSync(cosigner);
-          const hdRoot = bip32.fromSeed(seed);
-          try {
-            psbt.signInputHD(cc, hdRoot);
-          } catch (_) {} // protects agains duplicate cosignings
-
-          if (!psbt.inputHasHDKey(cc, hdRoot)) {
-            // failed signing as HD. probably bitcoinjs-lib could not match provided hdRoot's
-            // fingerprint (or path?) to the ones in psbt, which is the case of stupid Electrum desktop which can
-            // put bullshit paths and fingerprints in created psbt.
-            // lets try to find correct priv key and sign manually.
-            for (const derivation of psbt.data.inputs[cc].bip32Derivation || []) {
-              // okay, here we assume that fingerprint is irrelevant, but ending of the path is somewhat correct and
-              // correctly points to `/internal/index`, so we extract pubkey from our stored mnemonics+path and
-              // match it to the one provided in PSBT's input, and if we have a match - we are in luck! we can sign
-              // with this private key.
-              const seed = bip39.mnemonicToSeedSync(cosigner);
-              const root = bip32.fromSeed(seed);
-              const splt = derivation.path.split('/');
-              const internal = +splt[splt.length - 2];
-              const index = +splt[splt.length - 1];
-
-              const path = this.getCustomDerivationPathForCosigner(cosignerIndex + 1) + `/${internal ? 1 : 0}/${index}`;
-              // ^^^ we assume that counterparty has Zpub for specified derivation path
-              const child = root.derivePath(path);
-              if (psbt.inputHasPubkey(cc, child.publicKey)) {
-                const keyPair = ECPair.fromPrivateKey(child.privateKey);
-                try {
-                  psbt.signInput(cc, keyPair);
-                } catch (_) {}
-              }
->>>>>>> cd4e23b4
             }
           }
         }
