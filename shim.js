--- conflicted
+++ resolved
@@ -1,9 +1,5 @@
 /* global __DEV__, localStorage */
-<<<<<<< HEAD
-=======
 if (typeof Buffer === 'undefined') global.Buffer = require('buffer').Buffer;
-global.net = require('react-native-tcp');
->>>>>>> ed0ab49d
 if (typeof __dirname === 'undefined') global.__dirname = '/';
 if (typeof __filename === 'undefined') global.__filename = '';
 if (typeof process === 'undefined') {
