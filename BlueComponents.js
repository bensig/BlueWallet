/* eslint react/prop-types: "off", react-native/no-inline-styles: "off" */
/* global alert */
import React, { Component, useState, useMemo, useCallback } from 'react';
import PropTypes from 'prop-types';
import { Icon, Input, Text, Header, ListItem, Avatar } from 'react-native-elements';
import {
  ActivityIndicator,
<<<<<<< HEAD
  Alert,
  Animated,
=======
  View,
  KeyboardAvoidingView,
  UIManager,
  PlatformColor,
  StyleSheet,
>>>>>>> d17b746c
  Dimensions,
  FlatList,
  Image,
  InputAccessoryView,
  Keyboard,
  KeyboardAvoidingView,
  PixelRatio,
  Platform,
  SafeAreaView,
  StyleSheet,
  Switch,
  TextInput,
<<<<<<< HEAD
  TouchableOpacity,
  TouchableWithoutFeedback,
  UIManager,
  View,
=======
  PixelRatio,
  useWindowDimensions,
>>>>>>> d17b746c
} from 'react-native';
import Clipboard from '@react-native-community/clipboard';
import LinearGradient from 'react-native-linear-gradient';
import ActionSheet from './screen/ActionSheet';
import { LightningCustodianWallet, MultisigHDWallet, PlaceholderWallet } from './class';
import Carousel from 'react-native-snap-carousel';
import { BitcoinUnit } from './models/bitcoinUnits';
import * as NavigationService from './NavigationService';
import WalletGradient from './class/wallet-gradient';
import ToolTip from 'react-native-tooltip';
import { BlurView } from '@react-native-community/blur';
import ImagePicker from 'react-native-image-picker';
import showPopupMenu from 'react-native-popup-menu-android';
import NetworkTransactionFees, { NetworkTransactionFee, NetworkTransactionFeeType } from './models/networkTransactionFees';
import Biometric from './class/biometrics';
import { getSystemName } from 'react-native-device-info';
import { encodeUR } from 'bc-ur/dist';
import QRCode from 'react-native-qrcode-svg';
import AsyncStorage from '@react-native-community/async-storage';
import { useTheme } from '@react-navigation/native';
import { BlueCurrentTheme } from './components/themes';
import loc, { formatBalance, formatBalanceWithoutSuffix, formatBalancePlain, removeTrailingZeros, transactionTimeToReadable } from './loc';
import Lnurl from './class/lnurl';
import ScanQRCode from './screen/send/ScanQRCode';
/** @type {AppStorage} */
const BlueApp = require('./BlueApp');
const { height, width } = Dimensions.get('window');
const aspectRatio = height / width;
const BigNumber = require('bignumber.js');
const LocalQRCode = require('@remobile/react-native-qrcode-local-image');
const currency = require('./blue_modules/currency');
let isIpad;
if (aspectRatio > 1.6) {
  isIpad = false;
} else {
  isIpad = true;
}
// eslint-disable-next-line no-unused-expressions
Platform.OS === 'android' ? (ActivityIndicator.defaultProps.color = PlatformColor('?attr/colorControlActivated')) : null;

export const BlueButton = props => {
  const { colors } = useTheme();
  const { width } = useWindowDimensions();

  let backgroundColor = props.backgroundColor ? props.backgroundColor : colors.mainColor;
  let fontColor = colors.buttonTextColor;
  if (props.disabled === true) {
    backgroundColor = colors.buttonDisabledBackgroundColor;
    fontColor = colors.buttonDisabledTextColor;
  }

  let buttonWidth = props.width ? props.width : width / 1.5;
  if ('noMinWidth' in props) {
    buttonWidth = 0;
  }

  return (
    <TouchableOpacity
      style={{
        flex: 1,
        borderWidth: 0.7,
        borderColor: 'transparent',
        backgroundColor: backgroundColor,
        minHeight: 45,
        height: 45,
        maxHeight: 45,
        borderRadius: 25,
        minWidth: buttonWidth,
        justifyContent: 'center',
        alignItems: 'center',
      }}
      {...props}
    >
      <View style={{ flexDirection: 'row', justifyContent: 'center', alignItems: 'center' }}>
        {props.icon && <Icon name={props.icon.name} type={props.icon.type} color={props.icon.color} />}
        {props.title && <Text style={{ marginHorizontal: 8, fontSize: 16, color: fontColor }}>{props.title}</Text>}
      </View>
    </TouchableOpacity>
  );
};

export const BlueButtonHook = props => {
  const { colors } = useTheme();
  let backgroundColor = props.backgroundColor ? props.backgroundColor : colors.mainColor;
  let fontColor = colors.buttonTextColor;
  if (props.disabled === true) {
    backgroundColor = colors.buttonDisabledBackgroundColor;
    fontColor = colors.buttonDisabledTextColor;
  }
  return (
    <TouchableOpacity
      style={{
        flex: 1,
        borderWidth: 0.7,
        borderColor: 'transparent',
        backgroundColor: backgroundColor,
        minHeight: 45,
        height: 45,
        maxHeight: 45,
        borderRadius: 25,
        justifyContent: 'center',
        alignItems: 'center',
      }}
      {...props}
    >
      <View style={{ flexDirection: 'row', justifyContent: 'center', alignItems: 'center' }}>
        {props.icon && <Icon name={props.icon.name} type={props.icon.type} color={props.icon.color} />}
        {props.title && <Text style={{ marginHorizontal: 8, fontSize: 16, color: fontColor }}>{props.title}</Text>}
      </View>
    </TouchableOpacity>
  );
};

export class SecondButton extends Component {
  render() {
    let backgroundColor = this.props.backgroundColor ? this.props.backgroundColor : BlueCurrentTheme.colors.buttonBlueBackgroundColor;
    let fontColor = BlueCurrentTheme.colors.buttonTextColor;
    if (this.props.disabled === true) {
      backgroundColor = BlueCurrentTheme.colors.buttonDisabledBackgroundColor;
      fontColor = BlueCurrentTheme.colors.buttonDisabledTextColor;
    }
    // let buttonWidth = this.props.width ? this.props.width : width / 1.5;
    // if ('noMinWidth' in this.props) {
    //   buttonWidth = 0;
    // }
    return (
      <TouchableOpacity
        style={{
          flex: 1,
          borderWidth: 0.7,
          borderColor: 'transparent',
          backgroundColor: backgroundColor,
          minHeight: 45,
          height: 45,
          maxHeight: 45,
          borderRadius: 25,
          justifyContent: 'center',
          alignItems: 'center',
        }}
        {...this.props}
      >
        <View style={{ flexDirection: 'row', justifyContent: 'center', alignItems: 'center' }}>
          {this.props.icon && <Icon name={this.props.icon.name} type={this.props.icon.type} color={this.props.icon.color} />}
          {this.props.title && <Text style={{ marginHorizontal: 8, fontSize: 16, color: fontColor }}>{this.props.title}</Text>}
        </View>
      </TouchableOpacity>
    );
  }
}

export const BitcoinButton = props => {
  const { colors } = useTheme();
  return (
    <TouchableOpacity testID={props.testID} onPress={props.onPress}>
      <View
        style={{
          borderColor: colors.hdborderColor,
          borderWidth: 1,
          borderRadius: 5,
          backgroundColor: (props.active && colors.hdbackgroundColor) || colors.brandingColor,
          minWidth: props.style.width,
          minHeight: props.style.height,
          height: props.style.height,
          flex: 1,
        }}
      >
        <View style={{ margin: 16 }}>
          <Text style={{ color: colors.hdborderColor, fontWeight: 'bold' }}>{loc.wallets.add_bitcoin}</Text>
        </View>
        <Image
          style={{ width: 34, height: 34, marginRight: 8, marginBottom: 8, justifyContent: 'flex-end', alignSelf: 'flex-end' }}
          source={require('./img/addWallet/bitcoin.png')}
        />
      </View>
    </TouchableOpacity>
  );
};

export const LightningButton = props => {
  const { colors } = useTheme();
  return (
    <TouchableOpacity onPress={props.onPress}>
      <View
        style={{
          borderColor: colors.lnborderColor,
          borderWidth: 1,
          borderRadius: 5,
          backgroundColor: (props.active && colors.lnbackgroundColor) || colors.brandingColor,
          minWidth: props.style.width,
          minHeight: props.style.height,
          height: props.style.height,
          flex: 1,
        }}
      >
        <View style={{ margin: 16 }}>
          <Text style={{ color: colors.lnborderColor, fontWeight: 'bold' }}>{loc.wallets.add_lightning}</Text>
        </View>
        <Image
          style={{ width: 34, height: 34, marginRight: 8, marginBottom: 8, justifyContent: 'flex-end', alignSelf: 'flex-end' }}
          source={require('./img/addWallet/lightning.png')}
        />
      </View>
    </TouchableOpacity>
  );
};

export class BlueWalletNavigationHeader extends Component {
  static propTypes = {
    wallet: PropTypes.shape().isRequired,
    onWalletUnitChange: PropTypes.func,
  };

  static getDerivedStateFromProps(props, state) {
    return { wallet: props.wallet, onWalletUnitChange: props.onWalletUnitChange, allowOnchainAddress: state.allowOnchainAddress };
  }

  constructor(props) {
    super(props);
    this.state = {
      wallet: props.wallet,
      walletPreviousPreferredUnit: props.wallet.getPreferredBalanceUnit(),
      showManageFundsButton: false,
    };
  }

  handleCopyPress = _item => {
    Clipboard.setString(formatBalance(this.state.wallet.getBalance(), this.state.wallet.getPreferredBalanceUnit()).toString());
  };

  componentDidMount() {
    if (this.state.wallet.type === LightningCustodianWallet.type) {
      this.state.wallet
        .allowOnchainAddress()
        .then(value => this.setState({ allowOnchainAddress: value }))
        .catch(e => console.log('This Lndhub wallet does not have an onchain address API.'));
    }
  }

  handleBalanceVisibility = async _item => {
    const wallet = this.state.wallet;

    const isBiometricsEnabled = await Biometric.isBiometricUseCapableAndEnabled();

    if (isBiometricsEnabled && wallet.hideBalance) {
      if (!(await Biometric.unlockWithBiometrics())) {
        return this.props.navigation.goBack();
      }
    }

    wallet.hideBalance = !wallet.hideBalance;
    this.setState({ wallet });
    await BlueApp.saveToDisk();
  };

  showAndroidTooltip = () => {
    showPopupMenu(this.toolTipMenuOptions(), this.handleToolTipSelection, this.walletBalanceText);
  };

  handleToolTipSelection = item => {
    if (item === loc.transactions.details_copy || item.id === loc.transactions.details.copy) {
      this.handleCopyPress();
    } else if (item === 'balancePrivacy' || item.id === 'balancePrivacy') {
      this.handleBalanceVisibility();
    }
  };

  toolTipMenuOptions() {
    return Platform.select({
      // NOT WORKING ATM.
      // ios: [
      //   { text: this.state.wallet.hideBalance ? 'Show Balance' : 'Hide Balance', onPress: this.handleBalanceVisibility },
      //   { text: loc.transactions.details_copy, onPress: this.handleCopyPress },
      // ],
      android: this.state.wallet.hideBalance
        ? [{ id: 'balancePrivacy', label: this.state.wallet.hideBalance ? 'Show Balance' : 'Hide Balance' }]
        : [
            { id: 'balancePrivacy', label: this.state.wallet.hideBalance ? 'Show Balance' : 'Hide Balance' },
            { id: loc.transactions.details_copy, label: loc.transactions.details.copy },
          ],
    });
  }

  changeWalletBalanceUnit() {
    let walletPreviousPreferredUnit = this.state.wallet.getPreferredBalanceUnit();
    const wallet = this.state.wallet;
    if (walletPreviousPreferredUnit === BitcoinUnit.BTC) {
      wallet.preferredBalanceUnit = BitcoinUnit.SATS;
      walletPreviousPreferredUnit = BitcoinUnit.BTC;
    } else if (walletPreviousPreferredUnit === BitcoinUnit.SATS) {
      wallet.preferredBalanceUnit = BitcoinUnit.LOCAL_CURRENCY;
      walletPreviousPreferredUnit = BitcoinUnit.SATS;
    } else if (walletPreviousPreferredUnit === BitcoinUnit.LOCAL_CURRENCY) {
      wallet.preferredBalanceUnit = BitcoinUnit.BTC;
      walletPreviousPreferredUnit = BitcoinUnit.BTC;
    } else {
      wallet.preferredBalanceUnit = BitcoinUnit.BTC;
      walletPreviousPreferredUnit = BitcoinUnit.BTC;
    }

    this.setState({ wallet, walletPreviousPreferredUnit: walletPreviousPreferredUnit }, () => {
      this.props.onWalletUnitChange(wallet);
    });
  }

  manageFundsPressed = () => {
    this.props.onManageFundsPressed();
  };

  render() {
    return (
      <LinearGradient
        colors={WalletGradient.gradientsFor(this.state.wallet.type)}
        style={{ padding: 15, minHeight: 140, justifyContent: 'center' }}
      >
        <Image
          source={(() => {
            switch (this.state.wallet.type) {
              case LightningCustodianWallet.type:
                return require('./img/lnd-shape.png');
              case MultisigHDWallet.type:
                return require('./img/vault-shape.png');
              default:
                return require('./img/btc-shape.png');
            }
          })()}
          style={{
            width: 99,
            height: 94,
            position: 'absolute',
            bottom: 0,
            right: 0,
          }}
        />

        <Text
          numberOfLines={1}
          style={{
            backgroundColor: 'transparent',
            fontSize: 19,
            color: '#fff',
          }}
        >
          {this.state.wallet.getLabel()}
        </Text>
        {Platform.OS === 'ios' && (
          <ToolTip
            ref={tooltip => (this.tooltip = tooltip)}
            actions={
              this.state.wallet.hideBalance
                ? [{ text: this.state.wallet.hideBalance ? 'Show Balance' : 'Hide Balance', onPress: this.handleBalanceVisibility }]
                : [
                    { text: this.state.wallet.hideBalance ? 'Show Balance' : 'Hide Balance', onPress: this.handleBalanceVisibility },
                    { text: loc.transactions.details_copy, onPress: this.handleCopyPress },
                  ]
            }
          />
        )}
        <TouchableOpacity
          style={styles.balance}
          onPress={() => this.changeWalletBalanceUnit()}
          ref={ref => (this.walletBalanceText = ref)}
          onLongPress={() => (Platform.OS === 'ios' ? this.tooltip.showMenu() : this.showAndroidTooltip())}
        >
          {this.state.wallet.hideBalance ? (
            <BluePrivateBalance />
          ) : (
            <Text
              testID="WalletBalance"
              numberOfLines={1}
              adjustsFontSizeToFit
              style={{
                backgroundColor: 'transparent',
                fontWeight: 'bold',
                fontSize: 36,
                color: '#fff',
              }}
            >
              {formatBalance(this.state.wallet.getBalance(), this.state.wallet.getPreferredBalanceUnit(), true).toString()}
            </Text>
          )}
        </TouchableOpacity>
        {this.state.wallet.type === LightningCustodianWallet.type && this.state.allowOnchainAddress && (
          <TouchableOpacity onPress={this.manageFundsPressed}>
            <View
              style={{
                marginTop: 14,
                marginBottom: 10,
                backgroundColor: 'rgba(255,255,255,0.2)',
                borderRadius: 9,
                minHeight: 39,
                alignSelf: 'flex-start',
                paddingHorizontal: 12,
                height: 39,
                justifyContent: 'center',
                alignItems: 'center',
              }}
            >
              <Text
                style={{
                  fontWeight: '500',
                  fontSize: 14,
                  color: '#FFFFFF',
                }}
              >
                {loc.lnd.title}
              </Text>
            </View>
          </TouchableOpacity>
        )}
      </LinearGradient>
    );
  }
}

export const BlueButtonLinkHook = props => {
  const { colors } = useTheme();
  return (
    <TouchableOpacity
      style={{
        minHeight: 60,
        minWidth: 100,
        height: 60,
        justifyContent: 'center',
      }}
      onPress={props.onPress}
      {...props}
    >
      <Text style={{ color: colors.foregroundColor, textAlign: 'center', fontSize: 16 }}>{props.title}</Text>
    </TouchableOpacity>
  );
};

export class BlueButtonLink extends Component {
  render() {
    return (
      <TouchableOpacity
        style={{
          minHeight: 60,
          minWidth: 100,
          height: 60,
          justifyContent: 'center',
        }}
        {...this.props}
      >
        <Text style={{ color: BlueCurrentTheme.colors.foregroundColor, textAlign: 'center', fontSize: 16 }}>{this.props.title}</Text>
      </TouchableOpacity>
    );
  }
}

export const BlueAlertWalletExportReminder = ({ onSuccess = () => {}, onFailure }) => {
  Alert.alert(
    loc.wallets.details_title,
    loc.pleasebackup.ask,
    [
      { text: loc.pleasebackup.ask_yes, onPress: onSuccess, style: 'cancel' },
      { text: loc.pleasebackup.ask_no, onPress: onFailure },
    ],
    { cancelable: false },
  );
};

export const BlueNavigationStyle = (navigation, withNavigationCloseButton = false, customCloseButtonFunction = undefined) => {
  let headerRight;
  const { colors, closeImage } = useTheme();
  if (withNavigationCloseButton) {
    headerRight = () => (
      <TouchableOpacity
        style={{ width: 40, height: 40, padding: 14 }}
        onPress={
          customCloseButtonFunction === undefined
            ? () => {
                Keyboard.dismiss();
                navigation.goBack(null);
              }
            : customCloseButtonFunction
        }
      >
        <Image style={{ alignSelf: 'center' }} source={closeImage} />
      </TouchableOpacity>
    );
  } else {
    headerRight = null;
  }

  return {
    headerStyle: {
      borderBottomWidth: 0,
      elevation: 0,
      shadowOpacity: 0,
      shadowOffset: { height: 0, width: 0 },
    },
    headerTitleStyle: {
      fontWeight: '600',
      color: colors.foregroundColor,
    },
    headerRight,
    headerBackTitleVisible: false,
    headerTintColor: colors.foregroundColor,
  };
};

export const BlueCreateTxNavigationStyle = (navigation, withAdvancedOptionsMenuButton = false, advancedOptionsMenuButtonAction) => {
  let headerRight;
  if (withAdvancedOptionsMenuButton) {
    headerRight = () => (
      <TouchableOpacity
        style={{ minWidth: 40, height: 40, justifyContent: 'center' }}
        onPress={advancedOptionsMenuButtonAction}
        testID="advancedOptionsMenuButton"
      >
        <Icon size={22} name="kebab-horizontal" type="octicon" color={BlueCurrentTheme.colors.foregroundColor} />
      </TouchableOpacity>
    );
  } else {
    headerRight = null;
  }
  return {
    headerStyle: {
      borderBottomWidth: 0,
      elevation: 0,
      shadowOffset: { height: 0, width: 0 },
    },
    headerTitleStyle: {
      fontWeight: '600',
      color: BlueCurrentTheme.colors.foregroundColor,
    },
    headerTintColor: BlueCurrentTheme.colors.foregroundColor,
    headerLeft: () => (
      <TouchableOpacity
        style={{ minWwidth: 40, height: 40, justifyContent: 'center', paddingHorizontal: 14 }}
        onPress={() => {
          Keyboard.dismiss();
          navigation.goBack(null);
        }}
      >
        <Image style={{}} source={BlueCurrentTheme.closeImage} />
      </TouchableOpacity>
    ),
    headerRight,
    headerBackTitle: null,
  };
};

export const BluePrivateBalance = () => {
  return Platform.select({
    ios: (
      <View style={{ flexDirection: 'row' }}>
        <BlurView style={styles.balanceBlur} blurType="light" blurAmount={25} />
        <Icon name="eye-slash" type="font-awesome" color="#FFFFFF" />
      </View>
    ),
    android: (
      <View style={{ flexDirection: 'row' }}>
        <View style={{ backgroundColor: '#FFFFFF', opacity: 0.5, height: 30, width: 100, marginRight: 8 }} />
        <Icon name="eye-slash" type="font-awesome" color="#FFFFFF" />
      </View>
    ),
  });
};

export const BlueCopyToClipboardButton = ({ stringToCopy, displayText = false }) => {
  return (
    <TouchableOpacity onPress={() => Clipboard.setString(stringToCopy)}>
      <Text style={{ fontSize: 13, fontWeight: '400', color: '#68bbe1' }}>{displayText || loc.transactions.details_copy}</Text>
    </TouchableOpacity>
  );
};

export class BlueCopyTextToClipboard extends Component {
  static propTypes = {
    text: PropTypes.string,
  };

  static defaultProps = {
    text: '',
  };

  constructor(props) {
    super(props);
    if (Platform.OS === 'android') {
      UIManager.setLayoutAnimationEnabledExperimental && UIManager.setLayoutAnimationEnabledExperimental(true);
    }
    this.state = { hasTappedText: false, address: props.text };
  }

  static getDerivedStateFromProps(props, state) {
    if (state.hasTappedText) {
      return { hasTappedText: state.hasTappedText, address: state.address };
    } else {
      return { hasTappedText: state.hasTappedText, address: props.text };
    }
  }

  copyToClipboard = () => {
    this.setState({ hasTappedText: true }, () => {
      Clipboard.setString(this.props.text);
      this.setState({ address: loc.wallets.xpub_copiedToClipboard }, () => {
        setTimeout(() => {
          this.setState({ hasTappedText: false, address: this.props.text });
        }, 1000);
      });
    });
  };

  render() {
    return (
      <View style={{ justifyContent: 'center', alignItems: 'center', paddingHorizontal: 16 }}>
        <TouchableOpacity onPress={this.copyToClipboard} disabled={this.state.hasTappedText}>
          <Animated.Text style={styleCopyTextToClipboard.address} numberOfLines={0}>
            {this.state.address}
          </Animated.Text>
        </TouchableOpacity>
      </View>
    );
  }
}

const styleCopyTextToClipboard = StyleSheet.create({
  address: {
    marginVertical: 32,
    fontSize: 15,
    color: '#9aa0aa',
    textAlign: 'center',
  },
});

export class SafeBlueArea extends Component {
  render() {
    return (
      <SafeAreaView
        forceInset={{ horizontal: 'always' }}
        style={{ flex: 1, backgroundColor: BlueCurrentTheme.colors.background }}
        {...this.props}
      />
    );
  }
}

export class BlueCard extends Component {
  render() {
    return <View {...this.props} style={{ padding: 20 }} />;
  }
}

export class BlueText extends Component {
  render() {
    return (
      <Text
        style={{
          color: BlueCurrentTheme.colors.foregroundColor,
          ...this.props.style,
        }}
        {...this.props}
      />
    );
  }
}

export const BlueTextHooks = props => {
  const { colors } = useTheme();
  return (
    <Text
      style={{
        color: colors.foregroundColor,
        ...props.style,
      }}
      {...props}
    />
  );
};
export class BlueTextCentered extends Component {
  render() {
    return <Text {...this.props} style={{ color: BlueCurrentTheme.colors.foregroundColor, textAlign: 'center' }} />;
  }
}

export const BlueTextCenteredHooks = props => {
  const { colors } = useTheme();
  return <Text {...props} style={{ color: colors.foregroundColor, textAlign: 'center' }} />;
};

export const BlueListItem = React.memo(props => {
  const { colors } = useTheme();
  return (
    <ListItem
      containerStyle={props.containerStyle ?? { backgroundColor: 'transparent' }}
      Component={props.Component ?? TouchableOpacity}
      bottomDivider
      testID={props.testID}
      onPress={props.onPress}
    >
      {props.leftAvatar && <Avatar>{props.leftAvatar}</Avatar>}
      {props.leftIcon && <Avatar icon={props.leftIcon} />}
      <ListItem.Content>
        <ListItem.Title
          style={{
            color: props.disabled ? colors.buttonDisabledTextColor : colors.foregroundColor,
            fontSize: 16,
            fontWeight: '500',
          }}
          numberOfLines={0}
        >
          {props.title}
        </ListItem.Title>
        {props.subtitle && (
          <ListItem.Subtitle
            numberOfLines={1}
            style={{ flexWrap: 'wrap', color: colors.alternativeTextColor, fontWeight: '400', fontSize: 14 }}
          >
            {props.subtitle}
          </ListItem.Subtitle>
        )}
      </ListItem.Content>
      <ListItem.Content right>
        {props.rightTitle && (
          <ListItem.Title style={props.rightTitleStyle} numberOfLines={0} right>
            {props.rightTitle}
          </ListItem.Title>
        )}
      </ListItem.Content>
      {props.chevron && <ListItem.Chevron />}
      {props.rightIcon && <Avatar icon={props.rightIcon} />}
      {props.switch && <Switch {...props.switch} />}
    </ListItem>
  );
});

export const BlueFormLabel = props => {
  const { colors } = useTheme();

  return <Text {...props} style={{ color: colors.foregroundColor, fontWeight: '400', marginHorizontal: 20 }} />;
};

export class BlueFormInput extends Component {
  render() {
    return (
      <Input
        {...this.props}
        inputStyle={{ color: BlueCurrentTheme.colors.foregroundColor, maxWidth: width - 105 }}
        containerStyle={{
          marginTop: 5,
          borderColor: BlueCurrentTheme.colors.inputBorderColor,
          borderBottomColor: BlueCurrentTheme.colors.inputBorderColor,
          borderWidth: 0.5,
          borderBottomWidth: 0.5,
          backgroundColor: BlueCurrentTheme.colors.inputBackgroundColor,
        }}
      />
    );
  }
}

export class BlueFormMultiInput extends Component {
  constructor(props) {
    super(props);
    this.state = {
      selection: { start: 0, end: 0 },
    };
  }

  render() {
    return (
      <TextInput
        multiline
        underlineColorAndroid="transparent"
        numberOfLines={4}
        style={{
          paddingHorizontal: 8,
          paddingVertical: 16,
          flex: 1,
          marginTop: 5,
          marginHorizontal: 20,
          borderColor: BlueCurrentTheme.colors.formBorder,
          borderBottomColor: BlueCurrentTheme.colors.formBorder,
          borderWidth: 1,
          borderBottomWidth: 0.5,
          borderRadius: 4,
          backgroundColor: BlueCurrentTheme.colors.inputBackgroundColor,
          color: BlueCurrentTheme.colors.foregroundColor,
          textAlignVertical: 'top',
        }}
        autoCorrect={false}
        autoCapitalize="none"
        spellCheck={false}
        {...this.props}
        selectTextOnFocus={false}
        keyboardType={Platform.OS === 'android' ? 'visible-password' : 'default'}
      />
    );
  }
}

export class BlueHeader extends Component {
  render() {
    return (
      <Header
        {...this.props}
        backgroundColor="transparent"
        outerContainerStyles={{
          borderBottomColor: 'transparent',
          borderBottomWidth: 0,
        }}
      />
    );
  }
}

export class BlueHeaderDefaultSub extends Component {
  render() {
    return (
      <SafeAreaView style={{ backgroundColor: BlueCurrentTheme.colors.brandingColor }}>
        <Header
          backgroundColor={BlueCurrentTheme.colors.background}
          leftContainerStyle={{ minWidth: '100%' }}
          outerContainerStyles={{
            borderBottomColor: 'transparent',
            borderBottomWidth: 0,
          }}
          leftComponent={
            <Text
              adjustsFontSizeToFit
              style={{
                fontWeight: 'bold',
                fontSize: 30,
                color: BlueCurrentTheme.colors.foregroundColor,
              }}
            >
              {this.props.leftText}
            </Text>
          }
          rightComponent={
            <TouchableOpacity
              onPress={() => {
                if (this.props.onClose) this.props.onClose();
              }}
            >
              <View style={stylesBlueIcon.box}>
                <View style={stylesBlueIcon.ballTransparrent}>
                  <Image source={require('./img/close.png')} />
                </View>
              </View>
            </TouchableOpacity>
          }
          {...this.props}
        />
      </SafeAreaView>
    );
  }
}

export const BlueHeaderDefaultSubHooks = props => {
  const { colors } = useTheme();

  return (
    <SafeAreaView>
      <Header
        backgroundColor={colors.background}
        leftContainerStyle={{ minWidth: '100%' }}
        outerContainerStyles={{
          borderBottomColor: 'transparent',
          borderBottomWidth: 0,
        }}
        leftComponent={
          <Text
            adjustsFontSizeToFit
            style={{
              fontWeight: 'bold',
              fontSize: 30,
              color: colors.foregroundColor,
            }}
          >
            {props.leftText}
          </Text>
        }
        {...props}
      />
    </SafeAreaView>
  );
};

export const BlueHeaderDefaultMainHooks = props => {
  const { colors } = useTheme();
  return (
    <Header
      {...props}
      leftComponent={{
        text: props.leftText,
        style: {
          fontWeight: 'bold',
          fontSize: 34,
          color: colors.foregroundColor,
        },
      }}
      leftContainerStyle={{
        minWidth: '70%',
        height: 80,
      }}
      bottomDivider={false}
      topDivider={false}
      containerStyle={{
        height: 44,
        flexDirection: 'row',
        backgroundColor: colors.elevatated,
        borderTopColor: colors.elevatated,
        borderBottomColor: colors.elevatated,
        borderBottomWidth: 0,
      }}
      rightComponent={
        props.onNewWalletPress && (
          <TouchableOpacity
            onPress={props.onNewWalletPress}
            style={{
              height: 100,
            }}
          >
            <BluePlusIcon />
          </TouchableOpacity>
        )
      }
    />
  );
};

export const BlueHeaderDefaultMain = props => {
  const { colors } = useTheme();
  return (
    <Header
      leftComponent={{
        text: props.leftText,
        style: {
          fontWeight: 'bold',
          fontSize: 34,
          color: colors.foregroundColor,
          paddingHorizontal: 4,
        },
      }}
      placement="left"
      containerStyle={{
        borderTopColor: colors.background,
        borderBottomColor: colors.background,
        maxHeight: 44,
        height: 44,
        paddingTop: 0,
        marginBottom: 8,
      }}
      bottomDivider={false}
      topDivider={false}
      backgroundColor={colors.background}
      rightComponent={<BluePlusIcon onPress={props.onNewWalletPress} Component={TouchableOpacity} />}
    />
  );
};

export class BlueSpacing extends Component {
  render() {
    return <View {...this.props} style={{ height: 60 }} />;
  }
}

export class BlueSpacing40 extends Component {
  render() {
    return <View {...this.props} style={{ height: 50 }} />;
  }
}

export class BlueSpacingVariable extends Component {
  render() {
    if (isIpad) {
      return <BlueSpacing40 {...this.props} />;
    } else {
      return <BlueSpacing {...this.props} />;
    }
  }
}

export class is {
  static ipad() {
    return isIpad;
  }
}

export class BlueSpacing20 extends Component {
  render() {
    return <View {...this.props} style={{ height: 20, opacity: 0 }} />;
  }
}

export class BlueSpacing10 extends Component {
  render() {
    return <View {...this.props} style={{ height: 10, opacity: 0 }} />;
  }
}

export class BlueList extends Component {
  render() {
    return <FlatList {...this.props} />;
  }
}

export class BlueUseAllFundsButton extends Component {
  static InputAccessoryViewID = 'useMaxInputAccessoryViewID';
  static propTypes = {
    wallet: PropTypes.shape().isRequired,
    onUseAllPressed: PropTypes.func.isRequired,
  };

  static defaultProps = {
    unit: BitcoinUnit.BTC,
  };

  render() {
    const inputView = (
      <View
        style={{
          flex: 1,
          flexDirection: 'row',
          maxHeight: 44,
          justifyContent: 'space-between',
          alignItems: 'center',
          backgroundColor: BlueCurrentTheme.colors.inputBackgroundColor,
        }}
      >
        <View style={{ flexDirection: 'row', justifyContent: 'flex-start', alignItems: 'flex-start' }}>
          <Text
            style={{
              color: BlueCurrentTheme.colors.alternativeTextColor,
              fontSize: 16,
              marginLeft: 8,
              marginRight: 0,
              paddingRight: 0,
              paddingLeft: 0,
              paddingTop: 12,
              paddingBottom: 12,
            }}
          >
            {loc.send.input_total}
          </Text>
          {this.props.wallet.allowSendMax() && this.props.wallet.getBalance() > 0 ? (
            <BlueButtonLink
              onPress={this.props.onUseAllPressed}
              style={{ marginLeft: 8, paddingRight: 0, paddingLeft: 0, paddingTop: 12, paddingBottom: 12 }}
              title={`${formatBalanceWithoutSuffix(this.props.wallet.getBalance(), BitcoinUnit.BTC, true).toString()} ${BitcoinUnit.BTC}`}
            />
          ) : (
            <Text
              style={{
                color: BlueCurrentTheme.colors.alternativeTextColor,
                fontSize: 16,
                marginLeft: 8,
                marginRight: 0,
                paddingRight: 0,
                paddingLeft: 0,
                paddingTop: 12,
                paddingBottom: 12,
              }}
            >
              {formatBalanceWithoutSuffix(this.props.wallet.getBalance(), BitcoinUnit.BTC, true).toString()} {BitcoinUnit.BTC}
            </Text>
          )}
        </View>
        <View style={{ flexDirection: 'row', justifyContent: 'flex-end', alignItems: 'flex-end' }}>
          <BlueButtonLink
            style={{ paddingRight: 8, paddingLeft: 0, paddingTop: 12, paddingBottom: 12 }}
            title={loc.send.input_done}
            onPress={() => Keyboard.dismiss()}
          />
        </View>
      </View>
    );
    if (Platform.OS === 'ios') {
      return <InputAccessoryView nativeID={BlueUseAllFundsButton.InputAccessoryViewID}>{inputView}</InputAccessoryView>;
    } else {
      return <KeyboardAvoidingView style={{ height: 44 }}>{inputView}</KeyboardAvoidingView>;
    }
  }
}

export class BlueDismissKeyboardInputAccessory extends Component {
  static InputAccessoryViewID = 'BlueDismissKeyboardInputAccessory';

  render() {
    return Platform.OS !== 'ios' ? null : (
      <InputAccessoryView nativeID={BlueDismissKeyboardInputAccessory.InputAccessoryViewID}>
        <View
          style={{
            backgroundColor: BlueCurrentTheme.colors.inputBackgroundColor,
            height: 44,
            flex: 1,
            flexDirection: 'row',
            justifyContent: 'flex-end',
            alignItems: 'center',
          }}
        >
          <BlueButtonLink title={loc.send.input_done} onPress={() => Keyboard.dismiss()} />
        </View>
      </InputAccessoryView>
    );
  }
}

export class BlueDoneAndDismissKeyboardInputAccessory extends Component {
  static InputAccessoryViewID = 'BlueDoneAndDismissKeyboardInputAccessory';

  onPasteTapped = async () => {
    const clipboard = await Clipboard.getString();
    this.props.onPasteTapped(clipboard);
  };

  render() {
    const inputView = (
      <View
        style={{
          backgroundColor: BlueCurrentTheme.colors.inputBackgroundColor,
          flexDirection: 'row',
          justifyContent: 'flex-end',
          alignItems: 'center',
          maxHeight: 44,
        }}
      >
        <BlueButtonLink title={loc.send.input_clear} onPress={this.props.onClearTapped} />
        <BlueButtonLink title={loc.send.input_paste} onPress={this.onPasteTapped} />
        <BlueButtonLink title={loc.send.input_done} onPress={() => Keyboard.dismiss()} />
      </View>
    );

    if (Platform.OS === 'ios') {
      return <InputAccessoryView nativeID={BlueDoneAndDismissKeyboardInputAccessory.InputAccessoryViewID}>{inputView}</InputAccessoryView>;
    } else {
      return <KeyboardAvoidingView>{inputView}</KeyboardAvoidingView>;
    }
  }
}

export class BlueLoading extends Component {
  render() {
    return (
      <View style={{ flex: 1, paddingTop: 200 }} {...this.props}>
        <ActivityIndicator />
      </View>
    );
  }
}

export const BlueLoadingHook = () => {
  return (
    <View style={{ flex: 1, paddingTop: 200 }}>
      <ActivityIndicator />
    </View>
  );
};

const stylesBlueIcon = StyleSheet.create({
  container: {
    flex: 1,
  },
  box1: {
    position: 'relative',
    top: 15,
  },
  box: {
    alignSelf: 'flex-end',
    paddingHorizontal: 14,
    paddingTop: 8,
  },
  boxIncoming: {
    position: 'relative',
  },
  ball: {
    width: 30,
    height: 30,
    borderRadius: 15,
  },
  ballIncoming: {
    width: 30,
    height: 30,
    borderRadius: 15,
    transform: [{ rotate: '-45deg' }],
    justifyContent: 'center',
  },
  ballIncomingWithoutRotate: {
    width: 30,
    height: 30,
    borderRadius: 15,
  },
  ballReceive: {
    width: 30,
    height: 30,
    borderBottomLeftRadius: 15,
    transform: [{ rotate: '-45deg' }],
  },
  ballOutgoing: {
    width: 30,
    height: 30,
    borderRadius: 15,
    transform: [{ rotate: '225deg' }],
    justifyContent: 'center',
  },
  ballOutgoingWithoutRotate: {
    width: 30,
    height: 30,
    borderRadius: 15,
  },
  ballOutgoingExpired: {
    width: 30,
    height: 30,
    borderRadius: 15,
    justifyContent: 'center',
  },
  ballTransparrent: {
    width: 30,
    height: 30,
    borderRadius: 15,
    backgroundColor: 'transparent',
  },
  ballDimmed: {
    width: 30,
    height: 30,
    borderRadius: 15,
    backgroundColor: 'gray',
  },
});

export const BluePlusIcon = props => {
  const { colors } = useTheme();
  const stylesBlueIconHooks = StyleSheet.create({
    ball: {
      backgroundColor: colors.buttonBackgroundColor,
    },
  });
  return (
    <Avatar
      rounded
      containerStyle={[stylesBlueIcon.ball, stylesBlueIconHooks.ball]}
      icon={{ name: 'add', size: 22, type: 'ionicons', color: colors.foregroundColor }}
      {...props}
    />
  );
};

export const BlueTransactionIncomingIcon = props => {
  const { colors } = useTheme();
  const stylesBlueIconHooks = StyleSheet.create({
    ballIncoming: {
      backgroundColor: colors.ballReceive,
    },
  });
  return (
    <View {...props}>
      <View style={stylesBlueIcon.boxIncoming}>
        <View style={[stylesBlueIcon.ballIncoming, stylesBlueIconHooks.ballIncoming]}>
          <Icon {...props} name="arrow-down" size={16} type="font-awesome" color={colors.incomingForegroundColor} />
        </View>
      </View>
    </View>
  );
};

export const BlueTransactionPendingIcon = props => {
  const { colors } = useTheme();

  const stylesBlueIconHooks = StyleSheet.create({
    ball: {
      backgroundColor: colors.buttonBackgroundColor,
    },
  });
  return (
    <View {...props}>
      <View style={stylesBlueIcon.boxIncoming}>
        <View style={[stylesBlueIcon.ball, stylesBlueIconHooks.ball]}>
          <Icon
            {...props}
            name="kebab-horizontal"
            size={16}
            type="octicon"
            color={colors.foregroundColor}
            iconStyle={{ left: 0, top: 7 }}
          />
        </View>
      </View>
    </View>
  );
};

export const BlueTransactionExpiredIcon = props => {
  const { colors } = useTheme();
  const stylesBlueIconHooks = StyleSheet.create({
    ballOutgoingExpired: {
      backgroundColor: colors.ballOutgoingExpired,
    },
  });
  return (
    <View {...props}>
      <View style={stylesBlueIcon.boxIncoming}>
        <View style={[stylesBlueIcon.ballOutgoingExpired, stylesBlueIconHooks.ballOutgoingExpired]}>
          <Icon {...props} name="clock" size={16} type="octicon" color="#9AA0AA" iconStyle={{ left: 0, top: 0 }} />
        </View>
      </View>
    </View>
  );
};

export const BlueTransactionOnchainIcon = props => {
  const { colors } = useTheme();
  const stylesBlueIconHooks = StyleSheet.create({
    ballIncoming: {
      backgroundColor: colors.ballReceive,
    },
  });
  return (
    <View {...props}>
      <View style={stylesBlueIcon.boxIncoming}>
        <View style={[stylesBlueIcon.ballIncoming, stylesBlueIconHooks.ballIncoming]}>
          <Icon
            {...props}
            name="link"
            size={16}
            type="font-awesome"
            color={colors.incomingForegroundColor}
            iconStyle={{ left: 0, top: 0, transform: [{ rotate: '-45deg' }] }}
          />
        </View>
      </View>
    </View>
  );
};

export const BlueTransactionOffchainIcon = props => {
  const { colors } = useTheme();
  const stylesBlueIconHooks = StyleSheet.create({
    ballOutgoingWithoutRotate: {
      backgroundColor: colors.ballOutgoing,
    },
  });
  return (
    <View {...props}>
      <View style={stylesBlueIcon.boxIncoming}>
        <View style={[stylesBlueIcon.ballOutgoingWithoutRotate, stylesBlueIconHooks.ballOutgoingWithoutRotate]}>
          <Icon
            {...props}
            name="bolt"
            size={16}
            type="font-awesome"
            color={colors.outgoingForegroundColor}
            iconStyle={{ left: 0, marginTop: 6 }}
          />
        </View>
      </View>
    </View>
  );
};

export const BlueTransactionOffchainIncomingIcon = props => {
  const { colors } = useTheme();
  const stylesBlueIconHooks = StyleSheet.create({
    ballIncomingWithoutRotate: {
      backgroundColor: colors.ballReceive,
    },
  });
  return (
    <View {...props}>
      <View style={stylesBlueIcon.boxIncoming}>
        <View style={[stylesBlueIcon.ballIncomingWithoutRotate, stylesBlueIconHooks.ballIncomingWithoutRotate]}>
          <Icon
            {...props}
            name="bolt"
            size={16}
            type="font-awesome"
            color={colors.incomingForegroundColor}
            iconStyle={{ left: 0, marginTop: 6 }}
          />
        </View>
      </View>
    </View>
  );
};

export const BlueTransactionOutgoingIcon = props => {
  const { colors } = useTheme();
  const stylesBlueIconHooks = StyleSheet.create({
    ballOutgoing: {
      backgroundColor: colors.ballOutgoing,
    },
  });
  return (
    <View {...props}>
      <View style={stylesBlueIcon.boxIncoming}>
        <View style={[stylesBlueIcon.ballOutgoing, stylesBlueIconHooks.ballOutgoing]}>
          <Icon {...props} name="arrow-down" size={16} type="font-awesome" color={colors.outgoingForegroundColor} />
        </View>
      </View>
    </View>
  );
};

const sendReceiveScanButtonFontSize =
  PixelRatio.roundToNearestPixel(Dimensions.get('window').width / 26) > 22
    ? 22
    : PixelRatio.roundToNearestPixel(Dimensions.get('window').width / 26);
export const BlueReceiveButtonIcon = props => {
  const { colors } = useTheme();

  return (
    <TouchableOpacity {...props} style={{ flex: 1 }}>
      <View
        style={{
          flex: 1,
          backgroundColor: colors.buttonBackgroundColor,
        }}
      >
        <View style={{ flex: 1, flexDirection: 'row', alignItems: 'center', justifyContent: 'center' }}>
          <View
            style={{
              left: 5,
              backgroundColor: 'transparent',
              transform: [{ rotate: '-45deg' }],
              alignItems: 'center',
              marginRight: 8,
            }}
          >
            <Icon
              {...props}
              name="arrow-down"
              size={sendReceiveScanButtonFontSize}
              type="font-awesome"
              color={colors.buttonAlternativeTextColor}
            />
          </View>
          <Text
            style={{
              color: colors.buttonAlternativeTextColor,
              fontWeight: '500',
              fontSize: sendReceiveScanButtonFontSize,
              left: 5,
              backgroundColor: 'transparent',
            }}
          >
            {loc.receive.header}
          </Text>
        </View>
      </View>
    </TouchableOpacity>
  );
};

export class BlueScanButton extends Component {
  render() {
    return (
      <TouchableOpacity {...this.props} style={{ flex: 1 }}>
        <View
          style={{
            flex: 1,
            minWidth: 130,
            backgroundColor: BlueCurrentTheme.colors.buttonBackgroundColor,
          }}
        >
          <View style={{ flex: 1, flexDirection: 'row', alignItems: 'center', justifyContent: 'center' }}>
            <View
              style={{
                minWidth: 24,
                minHeight: 30,
                backgroundColor: 'transparent',
                alignItems: 'center',
                marginBottom: -15,
                marginLeft: -8,
              }}
            >
              <Image resizeMode="stretch" source={BlueCurrentTheme.scanImage} />
            </View>
            <Text
              style={{
                color: BlueCurrentTheme.colors.buttonAlternativeTextColor,
                fontSize: sendReceiveScanButtonFontSize,
                fontWeight: '600',
                left: 5,
                backgroundColor: 'transparent',
              }}
            >
              {loc.send.details_scan}
            </Text>
          </View>
        </View>
      </TouchableOpacity>
    );
  }
}

export class BlueSendButtonIcon extends Component {
  render() {
    return (
      <TouchableOpacity {...this.props} testID="SendButton" style={{ flex: 1 }}>
        <View
          style={{
            flex: 1,
            backgroundColor: BlueCurrentTheme.colors.buttonBackgroundColor,
            alignItems: 'center',
          }}
        >
          <View style={{ flex: 1, flexDirection: 'row', alignItems: 'center' }}>
            <View
              style={{
                left: 5,
                backgroundColor: 'transparent',
                transform: [{ rotate: '225deg' }],
                marginRight: 8,
              }}
            >
              <Icon
                {...this.props}
                name="arrow-down"
                size={sendReceiveScanButtonFontSize}
                type="font-awesome"
                color={BlueCurrentTheme.colors.buttonAlternativeTextColor}
              />
            </View>
            <Text
              style={{
                color: BlueCurrentTheme.colors.buttonAlternativeTextColor,
                fontSize: sendReceiveScanButtonFontSize,
                fontWeight: '500',
                backgroundColor: 'transparent',
              }}
            >
              {loc.send.header}
            </Text>
          </View>
        </View>
      </TouchableOpacity>
    );
  }
}

export class ManageFundsBigButton extends Component {
  render() {
    return (
      <TouchableOpacity {...this.props}>
        <View
          style={{
            flex: 1,
            width: 168,
            backgroundColor: BlueCurrentTheme.colors.buttonBackgroundColor,
          }}
        >
          <View style={{ flex: 1, flexDirection: 'row', alignItems: 'center', justifyContent: 'center' }}>
            <View
              style={{
                minWidth: 30,
                minHeight: 30,
                right: 5,
                backgroundColor: 'transparent',
                transform: [{ rotate: '90deg' }],
              }}
            >
              <Icon {...this.props} name="link" size={16} type="font-awesome" color={BlueCurrentTheme.colors.buttonAlternativeTextColor} />
            </View>
            <Text
              style={{
                color: BlueCurrentTheme.colors.buttonAlternativeTextColor,
                fontSize: (isIpad && 10) || 16,
                fontWeight: '500',
                backgroundColor: 'transparent',
              }}
            >
              {loc.lnd.title}
            </Text>
          </View>
        </View>
      </TouchableOpacity>
    );
  }
}

export const NewWalletPanel = props => {
  const { colors } = useTheme();
  return (
    <TouchableOpacity testID="CreateAWallet" {...props} onPress={props.onPress} style={{ marginVertical: 17, paddingRight: 10 }}>
      <View
        style={{
          paddingHorizontal: 24,
          paddingVertical: 16,
          borderRadius: 10,
          minHeight: Platform.OS === 'ios' ? 164 : 181,
          justifyContent: 'center',
          alignItems: 'flex-start',
          backgroundColor: WalletGradient.createWallet,
        }}
      >
        <Text
          style={{
            fontWeight: '600',
            fontSize: 24,
            color: colors.foregroundColor,
            marginBottom: 4,
          }}
        >
          {loc.wallets.list_create_a_wallet}
        </Text>
        <Text
          style={{
            fontSize: 13,
            color: colors.alternativeTextColor,
          }}
        >
          {loc.wallets.list_create_a_wallet1}
        </Text>
        <Text
          style={{
            backgroundColor: 'transparent',
            fontSize: 13,
            color: colors.alternativeTextColor,
          }}
        >
          {loc.wallets.list_create_a_wallet2}
        </Text>
        <View style={{ marginTop: 12, backgroundColor: '#007AFF', paddingHorizontal: 32, paddingVertical: 12, borderRadius: 8 }}>
          <Text style={{ color: colors.brandingColor, fontWeight: '500' }}>{loc.wallets.list_create_a_button}</Text>
        </View>
      </View>
    </TouchableOpacity>
  );
};

export const BlueTransactionListItem = React.memo(({ item, itemPriceUnit = BitcoinUnit.BTC, timeElapsed }) => {
  const [subtitleNumberOfLines, setSubtitleNumberOfLines] = useState(1);
  const { colors } = useTheme();
  const containerStyle = useMemo(
    () => ({
      backgroundColor: 'transparent',
      borderBottomColor: colors.lightBorder,
      paddingTop: 16,
      paddingBottom: 16,
    }),
    [colors.lightBorder],
  );

  const title = useMemo(() => transactionTimeToReadable(item.received), [item.received]);
  const txMemo = BlueApp.tx_metadata[item.hash]?.memo ?? '';
  const subtitle = useMemo(() => {
    let sub = item.confirmations < 7 ? loc.formatString(loc.transactions.list_conf, { number: item.confirmations }) : '';
    if (sub !== '') sub += ' ';
    sub += txMemo;
    if (item.memo) sub += item.memo;
    return sub || null;
  }, [txMemo, item.confirmations, item.memo]);

  const rowTitle = useMemo(() => {
    if (item.type === 'user_invoice' || item.type === 'payment_request') {
      if (isNaN(item.value)) {
        item.value = '0';
      }
      const currentDate = new Date();
      const now = (currentDate.getTime() / 1000) | 0;
      const invoiceExpiration = item.timestamp + item.expire_time;

      if (invoiceExpiration > now) {
        return formatBalanceWithoutSuffix(item.value && item.value, itemPriceUnit, true).toString();
      } else if (invoiceExpiration < now) {
        if (item.ispaid) {
          return formatBalanceWithoutSuffix(item.value && item.value, itemPriceUnit, true).toString();
        } else {
          return loc.lnd.expired;
        }
      }
    } else {
      return formatBalanceWithoutSuffix(item.value && item.value, itemPriceUnit, true).toString();
    }
  }, [item, itemPriceUnit]);

  const rowTitleStyle = useMemo(() => {
    let color = colors.successColor;

    if (item.type === 'user_invoice' || item.type === 'payment_request') {
      const currentDate = new Date();
      const now = (currentDate.getTime() / 1000) | 0;
      const invoiceExpiration = item.timestamp + item.expire_time;

      if (invoiceExpiration > now) {
        color = colors.successColor;
      } else if (invoiceExpiration < now) {
        if (item.ispaid) {
          color = colors.successColor;
        } else {
          color = '#9AA0AA';
        }
      }
    } else if (item.value / 100000000 < 0) {
      color = colors.foregroundColor;
    }

    return {
      color,
      fontSize: 14,
      fontWeight: '600',
      textAlign: 'right',
      width: 96,
    };
  }, [item, colors.foregroundColor, colors.successColor]);

  const avatar = useMemo(() => {
    // is it lightning refill tx?
    if (item.category === 'receive' && item.confirmations < 3) {
      return (
        <View style={{ width: 25 }}>
          <BlueTransactionPendingIcon />
        </View>
      );
    }

    if (item.type && item.type === 'bitcoind_tx') {
      return (
        <View style={{ width: 25 }}>
          <BlueTransactionOnchainIcon />
        </View>
      );
    }
    if (item.type === 'paid_invoice') {
      // is it lightning offchain payment?
      return (
        <View style={{ width: 25 }}>
          <BlueTransactionOffchainIcon />
        </View>
      );
    }

    if (item.type === 'user_invoice' || item.type === 'payment_request') {
      if (!item.ispaid) {
        const currentDate = new Date();
        const now = (currentDate.getTime() / 1000) | 0;
        const invoiceExpiration = item.timestamp + item.expire_time;
        if (invoiceExpiration < now) {
          return (
            <View style={{ width: 25 }}>
              <BlueTransactionExpiredIcon />
            </View>
          );
        }
      } else {
        return (
          <View style={{ width: 25 }}>
            <BlueTransactionOffchainIncomingIcon />
          </View>
        );
      }
    }

    if (!item.confirmations) {
      return (
        <View style={{ width: 25 }}>
          <BlueTransactionPendingIcon />
        </View>
      );
    } else if (item.value < 0) {
      return (
        <View style={{ width: 25 }}>
          <BlueTransactionOutgoingIcon />
        </View>
      );
    } else {
      return (
        <View style={{ width: 25 }}>
          <BlueTransactionIncomingIcon />
        </View>
      );
    }
  }, [item]);

  const onPress = useCallback(async () => {
    if (item.hash) {
      NavigationService.navigate('TransactionStatus', { hash: item.hash });
    } else if (item.type === 'user_invoice' || item.type === 'payment_request' || item.type === 'paid_invoice') {
      const lightningWallet = BlueApp.getWallets().filter(wallet => {
        if (typeof wallet === 'object') {
          if ('secret' in wallet) {
            return wallet.getSecret() === item.fromWallet;
          }
        }
      });
      if (lightningWallet.length === 1) {
        // is it a successful lnurl-pay?
        const LN = new Lnurl(false, AsyncStorage);
        let paymentHash = item.payment_hash;
        if (typeof paymentHash === 'object') {
          paymentHash = Buffer.from(paymentHash.data).toString('hex');
        }
        const loaded = await LN.loadSuccessfulPayment(paymentHash);
        if (loaded) {
          NavigationService.navigate('ScanLndInvoiceRoot', {
            screen: 'LnurlPaySuccess',
            params: {
              paymentHash,
              justPaid: false,
              fromWalletID: lightningWallet[0].getID(),
            },
          });
          return;
        }

        NavigationService.navigate('LNDViewInvoice', {
          invoice: item,
          fromWallet: lightningWallet[0],
          isModal: false,
        });
      }
    }
  }, [item]);

  const onLongPress = useCallback(() => {
    if (subtitleNumberOfLines === 1) {
      setSubtitleNumberOfLines(0);
    }
  }, [subtitleNumberOfLines]);

  const subtitleProps = useMemo(() => ({ numberOfLines: subtitleNumberOfLines }), [subtitleNumberOfLines]);

  return (
    <View style={{ marginHorizontal: 4 }}>
      <BlueListItem
        leftAvatar={avatar}
        title={title}
        titleNumberOfLines={subtitleNumberOfLines}
        subtitle={subtitle}
        subtitleProps={subtitleProps}
        onPress={onPress}
        onLongPress={onLongPress}
        chevron={false}
        Component={TouchableOpacity}
        rightTitle={rowTitle}
        rightTitleStyle={rowTitleStyle}
        containerStyle={containerStyle}
      />
    </View>
  );
});

const WalletCarouselItem = ({ item, index, onPress, handleLongPress, isSelectedWallet }) => {
  const scaleValue = new Animated.Value(1.0);

  const onPressedIn = () => {
    const props = { duration: 50 };
    props.useNativeDriver = true;

    props.toValue = 0.9;
    Animated.spring(scaleValue, props).start();
  };
  const onPressedOut = () => {
    const props = { duration: 50 };

    props.useNativeDriver = true;

    props.toValue = 1.0;
    Animated.spring(scaleValue, props).start();
  };

  if (!item) {
    return (
      <NewWalletPanel
        onPress={() => {
          onPressedOut();
          onPress(index);
        }}
      />
    );
  }

  if (item.type === PlaceholderWallet.type) {
    return (
      <Animated.View
        style={{ paddingRight: 10, marginVertical: 17, transform: [{ scale: scaleValue }] }}
        shadowOpacity={40 / 100}
        shadowOffset={{ width: 0, height: 0 }}
        shadowRadius={5}
      >
        <TouchableWithoutFeedback
          onPressIn={item.getIsFailure() ? onPressedIn : null}
          onPressOut={item.getIsFailure() ? onPressedOut : null}
          onPress={() => {
            if (item.getIsFailure()) {
              onPressedOut();
              onPress(index);
              onPressedOut();
            }
          }}
        >
          <LinearGradient
            shadowColor={BlueCurrentTheme.colors.shadowColor}
            colors={WalletGradient.gradientsFor(item.type)}
            style={{
              padding: 15,
              borderRadius: 10,
              minHeight: 164,
              elevation: 5,
            }}
          >
            <Image
              source={require('./img/btc-shape.png')}
              style={{
                width: 99,
                height: 94,
                position: 'absolute',
                bottom: 0,
                right: 0,
              }}
            />
            <Text style={{ backgroundColor: 'transparent' }} />
            <Text
              numberOfLines={1}
              style={{
                backgroundColor: 'transparent',
                fontSize: 19,
                color: BlueCurrentTheme.colors.inverseForegroundColor,
              }}
            >
              {item.getLabel()}
            </Text>
            {item.getIsFailure() ? (
              <Text
                numberOfLines={0}
                style={{
                  backgroundColor: 'transparent',
                  fontSize: 19,
                  marginTop: 40,
                  color: BlueCurrentTheme.colors.inverseForegroundColor,
                }}
              >
                {loc.wallets.list_import_error}
              </Text>
            ) : (
              <ActivityIndicator style={{ marginTop: 40 }} />
            )}
          </LinearGradient>
        </TouchableWithoutFeedback>
      </Animated.View>
    );
  } else {
    let opacity = 1.0;

    if (isSelectedWallet === false) {
      opacity = 0.5;
    }
    return (
      <Animated.View
        style={{ paddingRight: 10, marginVertical: 17, transform: [{ scale: scaleValue }], opacity }}
        shadowOpacity={40 / 100}
        shadowOffset={{ width: 0, height: 0 }}
        shadowRadius={5}
      >
        <TouchableWithoutFeedback
          testID={item.getLabel()}
          onPressIn={onPressedIn}
          onPressOut={onPressedOut}
          onLongPress={handleLongPress}
          onPress={() => {
            onPressedOut();
            onPress(index);
            onPressedOut();
          }}
        >
          <LinearGradient
            shadowColor={BlueCurrentTheme.colors.shadowColor}
            colors={WalletGradient.gradientsFor(item.type)}
            style={{
              padding: 15,
              borderRadius: 10,
              minHeight: 164,
              elevation: 5,
            }}
          >
            <Image
              source={(() => {
                switch (item.type) {
                  case LightningCustodianWallet.type:
                    return require('./img/lnd-shape.png');
                  case MultisigHDWallet.type:
                    return require('./img/vault-shape.png');
                  default:
                    return require('./img/btc-shape.png');
                }
              })()}
              style={{
                width: 99,
                height: 94,
                position: 'absolute',
                bottom: 0,
                right: 0,
              }}
            />

            <Text style={{ backgroundColor: 'transparent' }} />
            <Text
              numberOfLines={1}
              style={{
                backgroundColor: 'transparent',
                fontSize: 19,
                color: BlueCurrentTheme.colors.inverseForegroundColor,
              }}
            >
              {item.getLabel()}
            </Text>
            {item.hideBalance ? (
              <BluePrivateBalance />
            ) : (
              <Text
                numberOfLines={1}
                adjustsFontSizeToFit
                style={{
                  backgroundColor: 'transparent',
                  fontWeight: 'bold',
                  fontSize: 36,
                  color: BlueCurrentTheme.colors.inverseForegroundColor,
                }}
              >
                {formatBalance(Number(item.getBalance()), item.getPreferredBalanceUnit(), true)}
              </Text>
            )}
            <Text style={{ backgroundColor: 'transparent' }} />
            <Text
              numberOfLines={1}
              style={{
                backgroundColor: 'transparent',
                fontSize: 13,
                color: BlueCurrentTheme.colors.inverseForegroundColor,
              }}
            >
              {loc.wallets.list_latest_transaction}
            </Text>
            <Text
              numberOfLines={1}
              style={{
                backgroundColor: 'transparent',
                fontWeight: 'bold',
                fontSize: 16,
                color: BlueCurrentTheme.colors.inverseForegroundColor,
              }}
            >
              {transactionTimeToReadable(item.getLatestTransactionTime())}
            </Text>
          </LinearGradient>
        </TouchableWithoutFeedback>
      </Animated.View>
    );
  }
};

const sliderWidth = width * 1;
const itemWidth = width * 0.82 > 375 ? 375 : width * 0.82;
const sliderHeight = 190;

export class WalletsCarousel extends Component {
  walletsCarousel = React.createRef();

  state = { isLoading: true };

  _renderItem = ({ item, index }) => {
    return (
      <WalletCarouselItem
        isSelectedWallet={this.props.vertical && this.props.selectedWallet && item ? this.props.selectedWallet === item.getID() : undefined}
        item={item}
        index={index}
        handleLongPress={this.props.handleLongPress}
        onPress={this.props.onPress}
      />
    );
  };

  snapToItem = item => {
    // eslint-disable-next-line no-unused-expressions
    this.walletsCarousel?.current?.snapToItem(item);
  };

  onLayout = () => {
    this.setState({ isLoading: false });
  };

  render() {
    return (
      <>
        {this.state.isLoading && (
          <View
            style={{ paddingVertical: sliderHeight / 2, paddingHorizontal: sliderWidth / 2, position: 'absolute', alignItems: 'center' }}
          >
            <ActivityIndicator />
          </View>
        )}
        <Carousel
          ref={this.walletsCarousel}
          renderItem={this._renderItem}
          sliderWidth={sliderWidth}
          sliderHeight={sliderHeight}
          itemWidth={itemWidth}
          inactiveSlideScale={1}
          inactiveSlideOpacity={0.7}
          activeSlideAlignment="start"
          initialNumToRender={10}
          onLayout={this.onLayout}
          contentContainerCustomStyle={{ left: 20 }}
          {...this.props}
        />
      </>
    );
  }
}
const isDesktop = getSystemName() === 'Mac OS X';
export class BlueAddressInput extends Component {
  static propTypes = {
    isLoading: PropTypes.bool,
    onChangeText: PropTypes.func,
    onBarScanned: PropTypes.func.isRequired,
    launchedBy: PropTypes.string.isRequired,
    address: PropTypes.string,
    placeholder: PropTypes.string,
  };

  static defaultProps = {
    isLoading: false,
    address: '',
    placeholder: loc.send.details_address,
  };

  choosePhoto = () => {
    ImagePicker.launchImageLibrary(
      {
        title: null,
        mediaType: 'photo',
        takePhotoButtonTitle: null,
      },
      response => {
        if (response.uri) {
          const uri = Platform.OS === 'ios' ? response.uri.toString().replace('file://', '') : response.path.toString();
          LocalQRCode.decode(uri, (error, result) => {
            if (!error) {
              this.props.onBarScanned(result);
            } else {
              alert(loc.send.qr_error_no_qrcode);
            }
          });
        }
      },
    );
  };

  takePhoto = () => {
    ImagePicker.launchCamera(
      {
        title: null,
        mediaType: 'photo',
        takePhotoButtonTitle: null,
      },
      response => {
        if (response.uri) {
          const uri = Platform.OS === 'ios' ? response.uri.toString().replace('file://', '') : response.path.toString();
          LocalQRCode.decode(uri, (error, result) => {
            if (!error) {
              this.props.onBarScanned(result);
            } else {
              alert(loc.send.qr_error_no_qrcode);
            }
          });
        } else if (response.error) {
          ScanQRCode.presentCameraNotAuthorizedAlert(response.error);
        }
      },
    );
  };

  copyFromClipbard = async () => {
    this.props.onBarScanned(await Clipboard.getString());
  };

  showActionSheet = async () => {
    const isClipboardEmpty = (await Clipboard.getString()).trim().length === 0;
    let copyFromClipboardIndex;
    if (Platform.OS === 'ios') {
      const options = [loc._.cancel, loc.wallets.list_long_choose, isDesktop ? loc.wallets.take_photo : loc.wallets.list_long_scan];
      if (!isClipboardEmpty) {
        options.push(loc.wallets.list_long_clipboard);
        copyFromClipboardIndex = options.length - 1;
      }

      ActionSheet.showActionSheetWithOptions({ options, cancelButtonIndex: 0 }, buttonIndex => {
        if (buttonIndex === 1) {
          this.choosePhoto();
        } else if (buttonIndex === 2) {
          this.takePhoto();
        } else if (buttonIndex === copyFromClipboardIndex) {
          this.copyFromClipbard();
        }
      });
    }
  };

  render() {
    return (
      <View
        style={{
          flexDirection: 'row',
          borderColor: BlueCurrentTheme.colors.formBorder,
          borderBottomColor: BlueCurrentTheme.colors.formBorder,
          borderWidth: 1.0,
          borderBottomWidth: 0.5,
          backgroundColor: BlueCurrentTheme.colors.inputBackgroundColor,
          minHeight: 44,
          height: 44,
          marginHorizontal: 20,
          alignItems: 'center',
          marginVertical: 8,
          borderRadius: 4,
        }}
      >
        <TextInput
          testID="AddressInput"
          onChangeText={text => {
            this.props.onChangeText(text);
          }}
          placeholder={this.props.placeholder}
          numberOfLines={1}
          placeholderTextColor="#81868e"
          value={this.props.address}
          style={{ flex: 1, marginHorizontal: 8, minHeight: 33, color: '#81868e' }}
          editable={!this.props.isLoading}
          onSubmitEditing={Keyboard.dismiss}
          {...this.props}
        />
        <TouchableOpacity
          testID="BlueAddressInputScanQrButton"
          disabled={this.props.isLoading}
          onPress={() => {
            Keyboard.dismiss();
            if (isDesktop) {
              this.showActionSheet();
            } else {
              NavigationService.navigate('ScanQRCodeRoot', {
                screen: 'ScanQRCode',
                params: {
                  launchedBy: this.props.launchedBy,
                  onBarScanned: this.props.onBarScanned,
                },
              });
            }
          }}
          style={{
            height: 36,
            flexDirection: 'row',
            alignItems: 'center',
            justifyContent: 'space-between',
            backgroundColor: BlueCurrentTheme.colors.scanLabel,
            borderRadius: 4,
            paddingVertical: 4,
            paddingHorizontal: 8,
            marginHorizontal: 4,
          }}
        >
          <Image style={{}} source={require('./img/scan-white.png')} />
          <Text style={{ marginLeft: 4, color: BlueCurrentTheme.colors.inverseForegroundColor }}>{loc.send.details_scan}</Text>
        </TouchableOpacity>
      </View>
    );
  }
}

export class BlueReplaceFeeSuggestions extends Component {
  static propTypes = {
    onFeeSelected: PropTypes.func.isRequired,
    transactionMinimum: PropTypes.number.isRequired,
  };

  static defaultProps = {
    transactionMinimum: 1,
  };

  state = {
    customFeeValue: '1',
  };

  async componentDidMount() {
    try {
      const cachedNetworkTransactionFees = JSON.parse(await AsyncStorage.getItem(NetworkTransactionFee.StorageKey));

      if (cachedNetworkTransactionFees && 'fastestFee' in cachedNetworkTransactionFees) {
        this.setState({ networkFees: cachedNetworkTransactionFees }, () => this.onFeeSelected(NetworkTransactionFeeType.FAST));
      }
    } catch (_) {}
    const networkFees = await NetworkTransactionFees.recommendedFees();
    this.setState({ networkFees }, () => this.onFeeSelected(NetworkTransactionFeeType.FAST));
  }

  onFeeSelected = selectedFeeType => {
    if (selectedFeeType !== NetworkTransactionFeeType.CUSTOM) {
      Keyboard.dismiss();
    }
    if (selectedFeeType === NetworkTransactionFeeType.FAST) {
      this.props.onFeeSelected(this.state.networkFees.fastestFee);
      this.setState({ selectedFeeType }, () => this.props.onFeeSelected(this.state.networkFees.fastestFee));
    } else if (selectedFeeType === NetworkTransactionFeeType.MEDIUM) {
      this.setState({ selectedFeeType }, () => this.props.onFeeSelected(this.state.networkFees.mediumFee));
    } else if (selectedFeeType === NetworkTransactionFeeType.SLOW) {
      this.setState({ selectedFeeType }, () => this.props.onFeeSelected(this.state.networkFees.slowFee));
    } else if (selectedFeeType === NetworkTransactionFeeType.CUSTOM) {
      this.props.onFeeSelected(Number(this.state.customFeeValue));
    }
  };

  onCustomFeeTextChange = customFee => {
    const customFeeValue = customFee.replace(/[^0-9]/g, '');
    this.setState({ customFeeValue, selectedFeeType: NetworkTransactionFeeType.CUSTOM }, () => {
      this.onFeeSelected(NetworkTransactionFeeType.CUSTOM);
    });
  };

  render() {
    const { networkFees, selectedFeeType } = this.state;

    return (
      <View>
        {networkFees &&
          [
            {
              label: loc.send.fee_fast,
              time: loc.send.fee_10m,
              type: NetworkTransactionFeeType.FAST,
              rate: networkFees.fastestFee,
              active: selectedFeeType === NetworkTransactionFeeType.FAST,
            },
            {
              label: loc.send.fee_medium,
              time: loc.send.fee_3h,
              type: NetworkTransactionFeeType.MEDIUM,
              rate: networkFees.mediumFee,
              active: selectedFeeType === NetworkTransactionFeeType.MEDIUM,
            },
            {
              label: loc.send.fee_slow,
              time: loc.send.fee_1d,
              type: NetworkTransactionFeeType.SLOW,
              rate: networkFees.slowFee,
              active: selectedFeeType === NetworkTransactionFeeType.SLOW,
            },
          ].map(({ label, type, time, rate, active }, index) => (
            <TouchableOpacity
              key={label}
              onPress={() => this.onFeeSelected(type)}
              style={[
                { paddingHorizontal: 16, paddingVertical: 8, marginBottom: 10 },
                active && { borderRadius: 8, backgroundColor: BlueCurrentTheme.colors.incomingBackgroundColor },
              ]}
            >
              <View style={{ justifyContent: 'space-between', flexDirection: 'row', alignItems: 'center' }}>
                <Text style={{ fontSize: 22, color: BlueCurrentTheme.colors.successColor, fontWeight: '600' }}>{label}</Text>
                <View
                  style={{
                    backgroundColor: BlueCurrentTheme.colors.successColor,
                    borderRadius: 5,
                    paddingHorizontal: 6,
                    paddingVertical: 3,
                  }}
                >
                  <Text style={{ color: BlueCurrentTheme.colors.background }}>~{time}</Text>
                </View>
              </View>
              <View style={{ justifyContent: 'flex-end', flexDirection: 'row', alignItems: 'center' }}>
                <Text style={{ color: BlueCurrentTheme.colors.successColor }}>{rate} sat/byte</Text>
              </View>
            </TouchableOpacity>
          ))}
        <TouchableOpacity
          onPress={() => this.customTextInput.focus()}
          style={[
            { paddingHorizontal: 16, paddingVertical: 8, marginBottom: 10 },
            selectedFeeType === NetworkTransactionFeeType.CUSTOM && {
              borderRadius: 8,
              backgroundColor: BlueCurrentTheme.colors.incomingBackgroundColor,
            },
          ]}
        >
          <View style={{ justifyContent: 'space-between', flexDirection: 'row', alignItems: 'center' }}>
            <Text style={{ fontSize: 22, color: BlueCurrentTheme.colors.successColor, fontWeight: '600' }}>{loc.send.fee_custom}</Text>
          </View>
          <View style={{ justifyContent: 'space-between', flexDirection: 'row', alignItems: 'center', marginTop: 5 }}>
            <TextInput
              onChangeText={this.onCustomFeeTextChange}
              keyboardType="numeric"
              value={this.state.customFeeValue}
              ref={ref => (this.customTextInput = ref)}
              maxLength={9}
              style={{
                backgroundColor: BlueCurrentTheme.colors.inputBackgroundColor,
                borderBottomColor: BlueCurrentTheme.colors.formBorder,
                borderBottomWidth: 0.5,
                borderColor: BlueCurrentTheme.colors.formBorder,
                borderRadius: 4,
                borderWidth: 1.0,
                color: '#81868e',
                flex: 1,
                marginRight: 10,
                minHeight: 33,
                paddingRight: 5,
                paddingLeft: 5,
              }}
              onFocus={() => this.onCustomFeeTextChange(this.state.customFeeValue)}
              defaultValue={`${this.props.transactionMinimum}`}
              placeholder={loc.send.fee_satbyte}
              placeholderTextColor="#81868e"
              inputAccessoryViewID={BlueDismissKeyboardInputAccessory.InputAccessoryViewID}
            />
            <Text style={{ color: BlueCurrentTheme.colors.successColor }}>sat/byte</Text>
          </View>
        </TouchableOpacity>
        <BlueText style={{ color: BlueCurrentTheme.colors.alternativeTextColor }}>
          {loc.formatString(loc.send.fee_replace_min, { min: this.props.transactionMinimum })}
        </BlueText>
      </View>
    );
  }
}

export class BlueBitcoinAmount extends Component {
  static propTypes = {
    isLoading: PropTypes.bool,
    /**
     * amount is a sting thats always in current unit denomination, e.g. '0.001' or '9.43' or '10000'
     */
    amount: PropTypes.oneOfType([PropTypes.number, PropTypes.string]),
    /**
     * callback that returns currently typed amount, in current denomination, e.g. 0.001 or 10000 or $9.34
     * (btc, sat, fiat)
     */
    onChangeText: PropTypes.func,
    /**
     * callback thats fired to notify of currently selected denomination, returns <BitcoinUnit.*>
     */
    onAmountUnitChange: PropTypes.func,
    disabled: PropTypes.bool,
  };

  /**
   * cache of conversions  fiat amount => satoshi
   * @type {{}}
   */
  static conversionCache = {};

  static getCachedSatoshis(amount) {
    return BlueBitcoinAmount.conversionCache[amount + BitcoinUnit.LOCAL_CURRENCY] || false;
  }

  static setCachedSatoshis(amount, sats) {
    BlueBitcoinAmount.conversionCache[amount + BitcoinUnit.LOCAL_CURRENCY] = sats;
  }

  constructor(props) {
    super(props);
    this.state = { unit: props.unit || BitcoinUnit.BTC, previousUnit: BitcoinUnit.SATS };
  }

  /**
   * here we must recalculate old amont value (which was denominated in `previousUnit`) to new denomination `newUnit`
   * and fill this value in input box, so user can switch between, for example, 0.001 BTC <=> 100000 sats
   *
   * @param previousUnit {string} one of {BitcoinUnit.*}
   * @param newUnit {string} one of {BitcoinUnit.*}
   */
  onAmountUnitChange(previousUnit, newUnit) {
    const amount = this.props.amount || 0;
    console.log('was:', amount, previousUnit, '; converting to', newUnit);
    let sats = 0;
    switch (previousUnit) {
      case BitcoinUnit.BTC:
        sats = new BigNumber(amount).multipliedBy(100000000).toString();
        break;
      case BitcoinUnit.SATS:
        sats = amount;
        break;
      case BitcoinUnit.LOCAL_CURRENCY:
        sats = new BigNumber(currency.fiatToBTC(amount)).multipliedBy(100000000).toString();
        break;
    }
    if (previousUnit === BitcoinUnit.LOCAL_CURRENCY && BlueBitcoinAmount.conversionCache[amount + previousUnit]) {
      // cache hit! we reuse old value that supposedly doesnt have rounding errors
      sats = BlueBitcoinAmount.conversionCache[amount + previousUnit];
    }
    console.log('so, in sats its', sats);

    const newInputValue = formatBalancePlain(sats, newUnit, false);
    console.log('and in', newUnit, 'its', newInputValue);

    if (newUnit === BitcoinUnit.LOCAL_CURRENCY && previousUnit === BitcoinUnit.SATS) {
      // we cache conversion, so when we will need reverse conversion there wont be a rounding error
      BlueBitcoinAmount.conversionCache[newInputValue + newUnit] = amount;
    }
    this.props.onChangeText(newInputValue);
    if (this.props.onAmountUnitChange) this.props.onAmountUnitChange(newUnit);
  }

  /**
   * responsible for cycling currently selected denomination, BTC->SAT->LOCAL_CURRENCY->BTC
   */
  changeAmountUnit = () => {
    let previousUnit = this.state.unit;
    let newUnit;
    if (previousUnit === BitcoinUnit.BTC) {
      newUnit = BitcoinUnit.SATS;
    } else if (previousUnit === BitcoinUnit.SATS) {
      newUnit = BitcoinUnit.LOCAL_CURRENCY;
    } else if (previousUnit === BitcoinUnit.LOCAL_CURRENCY) {
      newUnit = BitcoinUnit.BTC;
    } else {
      newUnit = BitcoinUnit.BTC;
      previousUnit = BitcoinUnit.SATS;
    }
    this.setState({ unit: newUnit, previousUnit }, () => this.onAmountUnitChange(previousUnit, newUnit));
  };

  maxLength = () => {
    switch (this.state.unit) {
      case BitcoinUnit.BTC:
        return 10;
      case BitcoinUnit.SATS:
        return 15;
      default:
        return 15;
    }
  };

  textInput = React.createRef();

  handleTextInputOnPress = () => {
    this.textInput.current.focus();
  };

  render() {
    const amount = this.props.amount || 0;
    let secondaryDisplayCurrency = formatBalanceWithoutSuffix(amount, BitcoinUnit.LOCAL_CURRENCY, false);

    // if main display is sat or btc - secondary display is fiat
    // if main display is fiat - secondary dislay is btc
    let sat;
    switch (this.state.unit) {
      case BitcoinUnit.BTC:
        sat = new BigNumber(amount).multipliedBy(100000000).toString();
        secondaryDisplayCurrency = formatBalanceWithoutSuffix(sat, BitcoinUnit.LOCAL_CURRENCY, false);
        break;
      case BitcoinUnit.SATS:
        secondaryDisplayCurrency = formatBalanceWithoutSuffix(amount.toString(), BitcoinUnit.LOCAL_CURRENCY, false);
        break;
      case BitcoinUnit.LOCAL_CURRENCY:
        secondaryDisplayCurrency = currency.fiatToBTC(parseFloat(amount));
        if (BlueBitcoinAmount.conversionCache[amount + BitcoinUnit.LOCAL_CURRENCY]) {
          // cache hit! we reuse old value that supposedly doesnt have rounding errors
          const sats = BlueBitcoinAmount.conversionCache[amount + BitcoinUnit.LOCAL_CURRENCY];
          secondaryDisplayCurrency = currency.satoshiToBTC(sats);
        }
        break;
    }

    if (amount === BitcoinUnit.MAX) secondaryDisplayCurrency = ''; // we dont want to display NaN
    return (
      <TouchableWithoutFeedback disabled={this.props.pointerEvents === 'none'} onPress={() => this.textInput.focus()}>
        <View style={{ flexDirection: 'row', justifyContent: 'space-between' }}>
          {!this.props.disabled && <View style={{ alignSelf: 'center', padding: amount === BitcoinUnit.MAX ? 0 : 15 }} />}
          <View style={{ flex: 1 }}>
            <View
              style={{ flexDirection: 'row', alignContent: 'space-between', justifyContent: 'center', paddingTop: 16, paddingBottom: 2 }}
            >
              {this.state.unit === BitcoinUnit.LOCAL_CURRENCY && amount !== BitcoinUnit.MAX && (
                <Text
                  style={{
                    color: this.props.disabled
                      ? BlueCurrentTheme.colors.buttonDisabledTextColor
                      : BlueCurrentTheme.colors.alternativeTextColor2,
                    fontSize: 18,
                    marginHorizontal: 4,
                    fontWeight: 'bold',
                    alignSelf: 'center',
                    justifyContent: 'center',
                  }}
                >
                  {currency.getCurrencySymbol() + ' '}
                </Text>
              )}
              <TextInput
                {...this.props}
                testID="BitcoinAmountInput"
                keyboardType="numeric"
                adjustsFontSizeToFit
                onChangeText={text => {
                  text = text.trim();
                  if (this.state.unit !== BitcoinUnit.LOCAL_CURRENCY) {
                    text = text.replace(',', '.');
                    const split = text.split('.');
                    if (split.length >= 2) {
                      text = `${parseInt(split[0], 10)}.${split[1]}`;
                    } else {
                      text = `${parseInt(split[0], 10)}`;
                    }
                    text = this.state.unit === BitcoinUnit.BTC ? text.replace(/[^0-9.]/g, '') : text.replace(/[^0-9]/g, '');
                    text = text.replace(/(\..*)\./g, '$1');

                    if (text.startsWith('.')) {
                      text = '0.';
                    }
                    text = text.replace(/(0{1,}.)\./g, '$1');
                    if (this.state.unit !== BitcoinUnit.BTC) {
                      text = text.replace(/[^0-9.]/g, '');
                    }
                  } else if (this.state.unit === BitcoinUnit.LOCAL_CURRENCY) {
                    text = text.replace(/,/gi, '');
                    if (text.split('.').length > 2) {
                      // too many dots. stupid code to remove all but first dot:
                      let rez = '';
                      let first = true;
                      for (const part of text.split('.')) {
                        rez += part;
                        if (first) {
                          rez += '.';
                          first = false;
                        }
                      }
                      text = rez;
                    }
                    text = text.replace(/[^\d.,-]/g, ''); // remove all but numberd, dots & commas
                  }

                  this.props.onChangeText(text);
                }}
                onBlur={() => {
                  if (this.props.onBlur) this.props.onBlur();
                }}
                onFocus={() => {
                  if (this.props.onFocus) this.props.onFocus();
                }}
                placeholder="0"
                maxLength={this.maxLength()}
                ref={textInput => (this.textInput = textInput)}
                editable={!this.props.isLoading && !this.props.disabled}
                value={parseFloat(amount) > 0 || amount === BitcoinUnit.MAX ? amount : undefined}
                placeholderTextColor={
                  this.props.disabled ? BlueCurrentTheme.colors.buttonDisabledTextColor : BlueCurrentTheme.colors.alternativeTextColor2
                }
                style={{
                  color: this.props.disabled
                    ? BlueCurrentTheme.colors.buttonDisabledTextColor
                    : BlueCurrentTheme.colors.alternativeTextColor2,
                  fontWeight: 'bold',
                  fontSize: amount.length > 10 ? 20 : 36,
                }}
              />
              {this.state.unit !== BitcoinUnit.LOCAL_CURRENCY && amount !== BitcoinUnit.MAX && (
                <Text
                  style={{
                    color: this.props.disabled
                      ? BlueCurrentTheme.colors.buttonDisabledTextColor
                      : BlueCurrentTheme.colors.alternativeTextColor2,
                    fontSize: 15,
                    marginHorizontal: 4,
                    fontWeight: '600',
                    alignSelf: 'center',
                    justifyContent: 'center',
                  }}
                >
                  {' ' + this.state.unit}
                </Text>
              )}
            </View>
            <View style={{ alignItems: 'center', marginBottom: 22 }}>
              <Text style={{ fontSize: 16, color: '#9BA0A9', fontWeight: '600' }}>
                {this.state.unit === BitcoinUnit.LOCAL_CURRENCY && amount !== BitcoinUnit.MAX
                  ? removeTrailingZeros(secondaryDisplayCurrency)
                  : secondaryDisplayCurrency}
                {this.state.unit === BitcoinUnit.LOCAL_CURRENCY && amount !== BitcoinUnit.MAX ? ` ${BitcoinUnit.BTC}` : null}
              </Text>
            </View>
          </View>
          {!this.props.disabled && amount !== BitcoinUnit.MAX && (
            <TouchableOpacity
              testID="changeAmountUnitButton"
              style={{ alignSelf: 'center', marginRight: 16, paddingLeft: 16, paddingVertical: 16 }}
              onPress={this.changeAmountUnit}
            >
              <Image source={require('./img/round-compare-arrows-24-px.png')} />
            </TouchableOpacity>
          )}
        </View>
      </TouchableWithoutFeedback>
    );
  }
}
const styles = StyleSheet.create({
  balanceBlur: {
    height: 30,
    width: 100,
    marginRight: 16,
  },
});

export function BlueBigCheckmark({ style }) {
  const defaultStyles = {
    backgroundColor: '#ccddf9',
    width: 120,
    height: 120,
    borderRadius: 60,
    alignSelf: 'center',
    justifyContent: 'center',
    marginTop: 0,
    marginBottom: 0,
  };
  const mergedStyles = { ...defaultStyles, ...style };
  return (
    <View style={mergedStyles}>
      <Icon name="check" size={50} type="font-awesome" color="#0f5cc0" />
    </View>
  );
}

const tabsStyles = StyleSheet.create({
  root: {
    flexDirection: 'row',
    height: 50,
    borderColor: '#e3e3e3',
    borderBottomWidth: 1,
  },
  tabRoot: {
    flex: 1,
    justifyContent: 'center',
    alignItems: 'center',
    borderColor: 'white',
    borderBottomWidth: 2,
  },
});

export const BlueTabs = ({ active, onSwitch, tabs }) => (
  <View style={[tabsStyles.root, isIpad && { marginBottom: 30 }]}>
    {tabs.map((Tab, i) => (
      <TouchableOpacity
        key={i}
        onPress={() => onSwitch(i)}
        style={[
          tabsStyles.tabRoot,
          active === i && {
            borderColor: BlueCurrentTheme.colors.buttonAlternativeTextColor,
            borderBottomWidth: 2,
          },
        ]}
      >
        <Tab active={active === i} />
      </TouchableOpacity>
    ))}
  </View>
);

export class DynamicQRCode extends Component {
  constructor() {
    super();
    const qrCodeHeight = height > width ? width - 40 : width / 3;
    const qrCodeMaxHeight = 370;
    this.state = {
      index: 0,
      total: 0,
      qrCodeHeight: Math.min(qrCodeHeight, qrCodeMaxHeight),
      intervalHandler: null,
    };
  }

  fragments = [];

  componentDidMount() {
    const { value, capacity = 800 } = this.props;
    this.fragments = encodeUR(value, capacity);
    this.setState(
      {
        total: this.fragments.length,
      },
      () => {
        this.startAutoMove();
      },
    );
  }

  moveToNextFragment = () => {
    const { index, total } = this.state;
    if (index === total - 1) {
      this.setState({
        index: 0,
      });
    } else {
      this.setState(state => ({
        index: state.index + 1,
      }));
    }
  };

  startAutoMove = () => {
    if (!this.state.intervalHandler)
      this.setState(() => ({
        intervalHandler: setInterval(this.moveToNextFragment, 500),
      }));
  };

  stopAutoMove = () => {
    clearInterval(this.state.intervalHandler);
    this.setState(() => ({
      intervalHandler: null,
    }));
  };

  moveToPreviousFragment = () => {
    const { index, total } = this.state;
    if (index > 0) {
      this.setState(state => ({
        index: state.index - 1,
      }));
    } else {
      this.setState(state => ({
        index: total - 1,
      }));
    }
  };

  render() {
    const currentFragment = this.fragments[this.state.index];
    return currentFragment ? (
      <View style={animatedQRCodeStyle.container}>
        <BlueSpacing20 />
        <View style={animatedQRCodeStyle.qrcodeContainer}>
          <QRCode
            value={currentFragment.toUpperCase()}
            size={this.state.qrCodeHeight}
            color="#000000"
            logoBackgroundColor={BlueCurrentTheme.colors.brandingColor}
            backgroundColor="#FFFFFF"
            ecl="L"
          />
        </View>
        <BlueSpacing20 />
        <View>
          <Text style={animatedQRCodeStyle.text}>
            {loc.formatString(loc._.of, { number: this.state.index + 1, total: this.state.total })}
          </Text>
        </View>
        <BlueSpacing20 />
        <View style={animatedQRCodeStyle.controller}>
          <TouchableOpacity
            style={[animatedQRCodeStyle.button, { width: '25%', alignItems: 'flex-start' }]}
            onPress={this.moveToPreviousFragment}
          >
            <Text style={animatedQRCodeStyle.text}>{loc.send.dynamic_prev}</Text>
          </TouchableOpacity>
          <TouchableOpacity
            style={[animatedQRCodeStyle.button, { width: '50%' }]}
            onPress={this.state.intervalHandler ? this.stopAutoMove : this.startAutoMove}
          >
            <Text style={animatedQRCodeStyle.text}>{this.state.intervalHandler ? loc.send.dynamic_stop : loc.send.dynamic_start}</Text>
          </TouchableOpacity>
          <TouchableOpacity
            style={[animatedQRCodeStyle.button, { width: '25%', alignItems: 'flex-end' }]}
            onPress={this.moveToNextFragment}
          >
            <Text style={animatedQRCodeStyle.text}>{loc.send.dynamic_next}</Text>
          </TouchableOpacity>
        </View>
      </View>
    ) : (
      <View>
        <Text>{loc.send.dynamic_init}</Text>
      </View>
    );
  }
}

const animatedQRCodeStyle = StyleSheet.create({
  container: {
    flex: 1,
    flexDirection: 'column',
    alignItems: 'center',
  },
  qrcodeContainer: {
    alignItems: 'center',
    justifyContent: 'center',
    borderWidth: 6,
    borderRadius: 8,
    borderColor: '#FFFFFF',
    margin: 6,
  },
  controller: {
    width: '90%',
    flexDirection: 'row',
    justifyContent: 'space-between',
    alignItems: 'center',
    borderRadius: 25,
    height: 45,
    paddingHorizontal: 18,
  },
  button: {
    alignItems: 'center',
    height: 45,
    justifyContent: 'center',
  },
  text: {
    fontSize: 14,
    color: BlueCurrentTheme.colors.foregroundColor,
    fontWeight: 'bold',
  },
});<|MERGE_RESOLUTION|>--- conflicted
+++ resolved
@@ -5,16 +5,8 @@
 import { Icon, Input, Text, Header, ListItem, Avatar } from 'react-native-elements';
 import {
   ActivityIndicator,
-<<<<<<< HEAD
   Alert,
   Animated,
-=======
-  View,
-  KeyboardAvoidingView,
-  UIManager,
-  PlatformColor,
-  StyleSheet,
->>>>>>> d17b746c
   Dimensions,
   FlatList,
   Image,
@@ -23,19 +15,16 @@
   KeyboardAvoidingView,
   PixelRatio,
   Platform,
+  PlatformColor,
   SafeAreaView,
   StyleSheet,
   Switch,
   TextInput,
-<<<<<<< HEAD
   TouchableOpacity,
   TouchableWithoutFeedback,
   UIManager,
+  useWindowDimensions,
   View,
-=======
-  PixelRatio,
-  useWindowDimensions,
->>>>>>> d17b746c
 } from 'react-native';
 import Clipboard from '@react-native-community/clipboard';
 import LinearGradient from 'react-native-linear-gradient';
