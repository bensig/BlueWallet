--- conflicted
+++ resolved
@@ -113,7 +113,7 @@
       - name: Build App
         run: bundle exec fastlane ios build_app_lane
         working-directory: ./ios
-     
+
       - name: Upload IPA as Artifact
         uses: actions/upload-artifact@v2
         with:
@@ -154,14 +154,4 @@
           APP_STORE_CONNECT_API_KEY_ISSUER_ID: ${{ secrets.APP_STORE_CONNECT_API_KEY_ISSUER_ID }}
           KEYCHAIN_PASSWORD: ${{ secrets.KEYCHAIN_PASSWORD }}
         run: bundle exec fastlane ios upload_to_testflight_lane
-<<<<<<< HEAD
-        working-directory: ./ios
-=======
-        working-directory: ./ios
-
-      - name: Upload IPA as Artifact
-        uses: actions/upload-artifact@v2
-        with:
-          name: BlueWallet.${{ env.PROJECT_VERSION}}(${{ env.NEW_BUILD_NUMBER }}).ipa
-          path: ./ios/build/BlueWallet.${{env.PROJECT_VERSION}}(${{ env.NEW_BUILD_NUMBER }}).ipa
->>>>>>> 2dae1ea4
+        working-directory: ./ios