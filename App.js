import React from 'react';
import { Linking, AppState, Clipboard, StyleSheet, KeyboardAvoidingView, Platform, View } from 'react-native';
import AsyncStorage from '@react-native-community/async-storage';
import Modal from 'react-native-modal';
import { NavigationActions } from 'react-navigation';
import MainBottomTabs from './MainBottomTabs';
import NavigationService from './NavigationService';
import { BlueTextCentered, BlueButton } from './BlueComponents';
import ReactNativeHapticFeedback from 'react-native-haptic-feedback';
import url from 'url';
import { AppStorage, LightningCustodianWallet } from './class';
import { Chain } from './models/bitcoinUnits';
const bitcoin = require('bitcoinjs-lib');
const bitcoinModalString = 'Bitcoin address';
const lightningModalString = 'Lightning Invoice';
const loc = require('./loc');
/** @type {AppStorage} */
const BlueApp = require('./BlueApp');

export default class App extends React.Component {
  navigator = null;

  state = {
    appState: AppState.currentState,
    isClipboardContentModalVisible: false,
    clipboardContentModalAddressType: bitcoinModalString,
    clipboardContent: '',
  };

  componentDidMount() {
    Linking.getInitialURL()
      .then(url => {
        if (this.hasSchema(url)) {
          this.handleOpenURL({ url });
        }
      })
      .catch(console.error);
    Linking.addEventListener('url', this.handleOpenURL);
    AppState.addEventListener('change', this._handleAppStateChange);
  }

  componentWillUnmount() {
    Linking.removeEventListener('url', this.handleOpenURL);
    AppState.removeEventListener('change', this._handleAppStateChange);
  }

  _handleAppStateChange = async nextAppState => {
    if (BlueApp.getWallets().length > 0) {
      if (this.state.appState.match(/inactive|background/) && nextAppState === 'active') {
        const clipboard = await Clipboard.getString();
<<<<<<< HEAD
        const isAddressFromStoredWallet = BlueApp.getWallets().some(wallet =>
          wallet.chain === Chain.ONCHAIN ? wallet.weOwnAddress(clipboard) : wallet.isInvoiceGeneratedByWallet(clipboard),
        );
        if (
          this.state.clipboardContent !== clipboard &&
          !isAddressFromStoredWallet &&
          (this.isBitcoinAddress(clipboard) || this.isLightningInvoice(clipboard))
        ) {
=======
        if (this.state.clipboardContent !== clipboard && (this.isBitcoinAddress(clipboard) || this.isLightningInvoice(clipboard) || this.isLnUrl(clipboard))) {
>>>>>>> 3d218679
          this.setState({ isClipboardContentModalVisible: true });
        }
        this.setState({ clipboardContent: clipboard });
      }
      this.setState({ appState: nextAppState });
    }
  };

  hasSchema(schemaString) {
    if (typeof schemaString !== 'string' || schemaString.length <= 0) return false;
    const lowercaseString = schemaString.trim().toLowerCase();
    return (
      lowercaseString.startsWith('bitcoin:') ||
      lowercaseString.startsWith('lightning:') ||
      lowercaseString.startsWith('blue:') ||
      lowercaseString.startsWith('bluewallet:') ||
      lowercaseString.startsWith('lapp:')
    );
  }

  isBitcoinAddress(address) {
    let isValidBitcoinAddress = false;
    try {
      bitcoin.address.toOutputScript(address);
      isValidBitcoinAddress = true;
      this.setState({ clipboardContentModalAddressType: bitcoinModalString });
    } catch (err) {
      isValidBitcoinAddress = false;
    }
    if (!isValidBitcoinAddress) {
      if (address.indexOf('bitcoin:') === 0 || address.indexOf('BITCOIN:') === 0) {
        isValidBitcoinAddress = true;
        this.setState({ clipboardContentModalAddressType: bitcoinModalString });
      }
    }
    return isValidBitcoinAddress;
  }

  isLightningInvoice(invoice) {
    let isValidLightningInvoice = false;
    if (invoice.toLowerCase().startsWith('lightning:lnb') || invoice.toLowerCase().startsWith('lnb')) {
      this.setState({ clipboardContentModalAddressType: lightningModalString });
      isValidLightningInvoice = true;
    }
    return isValidLightningInvoice;
  }

  isLnUrl(text) {
    if (text.toLowerCase().startsWith('lightning:lnurl') || text.toLowerCase().startsWith('lnurl')) {
      return true;
    }
    return false;
  }

  isSafelloRedirect(event) {
    let urlObject = url.parse(event.url, true) // eslint-disable-line

    return !!urlObject.query['safello-state-token'];
  }

  handleOpenURL = event => {
    if (event.url === null) {
      return;
    }
    if (typeof event.url !== 'string') {
      return;
    }
    if (this.isBitcoinAddress(event.url)) {
      this.navigator &&
        this.navigator.dispatch(
          NavigationActions.navigate({
            routeName: 'SendDetails',
            params: {
              uri: event.url,
            },
          }),
        );
    } else if (this.isLightningInvoice(event.url)) {
      this.navigator &&
        this.navigator.dispatch(
          NavigationActions.navigate({
            routeName: 'ScanLndInvoice',
            params: {
              uri: event.url,
            },
          }),
        );
    } else if (this.isLnUrl(event.url)) {
      this.navigator &&
        this.navigator.dispatch(
          NavigationActions.navigate({
            routeName: 'LNDCreateInvoice',
            params: {
              uri: event.url,
            },
          }),
        );
    } else if (this.isSafelloRedirect(event)) {
      let urlObject = url.parse(event.url, true) // eslint-disable-line

      const safelloStateToken = urlObject.query['safello-state-token'];

      this.navigator &&
        this.navigator.dispatch(
          NavigationActions.navigate({
            routeName: 'BuyBitcoin',
            params: {
              uri: event.url,
              safelloStateToken,
            },
          }),
        );
    } else {
      let urlObject = url.parse(event.url, true); // eslint-disable-line
      console.log('parsed', urlObject);
      (async () => {
        if (urlObject.protocol === 'bluewallet:' || urlObject.protocol === 'lapp:' || urlObject.protocol === 'blue:') {
          switch (urlObject.host) {
            case 'openlappbrowser':
              console.log('opening LAPP', urlObject.query.url);
              // searching for LN wallet:
              let haveLnWallet = false;
              for (let w of BlueApp.getWallets()) {
                if (w.type === LightningCustodianWallet.type) {
                  haveLnWallet = true;
                }
              }

              if (!haveLnWallet) {
                // need to create one
                let w = new LightningCustodianWallet();
                w.setLabel(this.state.label || w.typeReadable);

                try {
                  let lndhub = await AsyncStorage.getItem(AppStorage.LNDHUB);
                  if (lndhub) {
                    w.setBaseURI(lndhub);
                    w.init();
                  }
                  await w.createAccount();
                  await w.authorize();
                } catch (Err) {
                  // giving up, not doing anything
                  return;
                }
                BlueApp.wallets.push(w);
                await BlueApp.saveToDisk();
              }

              // now, opening lapp browser and navigating it to URL.
              // looking for a LN wallet:
              let lnWallet;
              for (let w of BlueApp.getWallets()) {
                if (w.type === LightningCustodianWallet.type) {
                  lnWallet = w;
                  break;
                }
              }

              if (!lnWallet) {
                // something went wrong
                return;
              }

              this.navigator &&
                this.navigator.dispatch(
                  NavigationActions.navigate({
                    routeName: 'LappBrowser',
                    params: {
                      fromSecret: lnWallet.getSecret(),
                      fromWallet: lnWallet,
                      url: urlObject.query.url,
                    },
                  }),
                );
              break;
          }
        }
      })();
    }
  };

  renderClipboardContentModal = () => {
    return (
      <Modal
        onModalShow={() => ReactNativeHapticFeedback.trigger('impactLight', { ignoreAndroidSystemSettings: false })}
        isVisible={this.state.isClipboardContentModalVisible}
        style={styles.bottomModal}
        onBackdropPress={() => {
          this.setState({ isClipboardContentModalVisible: false });
        }}
      >
        <KeyboardAvoidingView behavior={Platform.OS === 'ios' ? 'position' : null}>
          <View style={styles.modalContent}>
            <BlueTextCentered>
              You have a {this.state.clipboardContentModalAddressType} on your clipboard. Would you like to use it for a transaction?
            </BlueTextCentered>
            <View style={styles.modelContentButtonLayout}>
              <BlueButton
                noMinWidth
                title={loc.send.details.cancel}
                onPress={() => this.setState({ isClipboardContentModalVisible: false })}
              />
              <View style={{ marginHorizontal: 8 }} />
              <BlueButton
                noMinWidth
                title="OK"
                onPress={() => {
                  this.setState({ isClipboardContentModalVisible: false }, async () => {
                    const clipboard = await Clipboard.getString();
                    setTimeout(() => this.handleOpenURL({ url: clipboard }), 100);
                  });
                }}
              />
            </View>
          </View>
        </KeyboardAvoidingView>
      </Modal>
    );
  };

  render() {
    return (
      <View style={{ flex: 1 }}>
        <MainBottomTabs
          ref={nav => {
            this.navigator = nav;
            NavigationService.setTopLevelNavigator(nav);
          }}
        />
        {this.renderClipboardContentModal()}
      </View>
    );
  }
}

const styles = StyleSheet.create({
  modalContent: {
    backgroundColor: '#FFFFFF',
    padding: 22,
    justifyContent: 'center',
    alignItems: 'center',
    borderTopLeftRadius: 16,
    borderTopRightRadius: 16,
    borderColor: 'rgba(0, 0, 0, 0.1)',
    minHeight: 200,
    height: 200,
  },
  bottomModal: {
    justifyContent: 'flex-end',
    margin: 0,
  },
  modelContentButtonLayout: {
    flexDirection: 'row',
    margin: 16,
    justifyContent: 'space-between',
    alignItems: 'flex-end',
  },
});<|MERGE_RESOLUTION|>--- conflicted
+++ resolved
@@ -48,18 +48,10 @@
     if (BlueApp.getWallets().length > 0) {
       if (this.state.appState.match(/inactive|background/) && nextAppState === 'active') {
         const clipboard = await Clipboard.getString();
-<<<<<<< HEAD
         const isAddressFromStoredWallet = BlueApp.getWallets().some(wallet =>
           wallet.chain === Chain.ONCHAIN ? wallet.weOwnAddress(clipboard) : wallet.isInvoiceGeneratedByWallet(clipboard),
         );
-        if (
-          this.state.clipboardContent !== clipboard &&
-          !isAddressFromStoredWallet &&
-          (this.isBitcoinAddress(clipboard) || this.isLightningInvoice(clipboard))
-        ) {
-=======
         if (this.state.clipboardContent !== clipboard && (this.isBitcoinAddress(clipboard) || this.isLightningInvoice(clipboard) || this.isLnUrl(clipboard))) {
->>>>>>> 3d218679
           this.setState({ isClipboardContentModalVisible: true });
         }
         this.setState({ clipboardContent: clipboard });
