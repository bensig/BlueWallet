--- conflicted
+++ resolved
@@ -19,10 +19,11 @@
 
 - (BOOL)application:(UIApplication *)application didFinishLaunchingWithOptions:(NSDictionary *)launchOptions
 {
-<<<<<<< HEAD
-=======
-
-  // Set the appType based on the current platform
+
+NSUserDefaults *group = [[NSUserDefaults alloc] initWithSuiteName:@"group.io.bluewallet.bluewallet"];
+  NSString *isDoNotTrackEnabled = [group stringForKey:@"donottrack"];
+  if (![isDoNotTrackEnabled isEqualToString:@"1"]) {
+      // Set the appType based on the current platform
 #if TARGET_OS_MACCATALYST
   BugsnagConfiguration *config = [BugsnagConfiguration loadConfig];
   config.appType = @"macOS";
@@ -31,8 +32,9 @@
 #else
   [Bugsnag start];
 #endif
-
->>>>>>> e75b3313
+  }
+
+
   [self copyDeviceUID];
   
   [[NSUserDefaults standardUserDefaults] addObserver:self
