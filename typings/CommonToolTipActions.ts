import loc from '../loc';

const keys = {
  CopyTXID: 'copyTX_ID',
  CopyBlockExplorerLink: 'copy_blockExplorer',
  ExpandNote: 'expandNote',
  OpenInBlockExplorer: 'open_in_blockExplorer',
  CopyAmount: 'copyAmount',
  CopyNote: 'copyNote',
  ManageWallets: 'manageWallets',
  ImportWallet: 'importWallet',
  HideBalance: 'hideBalance',
  ViewInBitcoin: 'viewInBitcoin',
  ViewInSats: 'viewInSats',
  ViewInFiat: 'viewInFiat',
  Entropy: 'entropy',
  SearchAccount: 'searchAccount',
  Passphrase: 'passphrase',
  MoreInfo: 'moreInfo',
  SaveChanges: 'saveChanges',
  ClearClipboard: 'clearClipboard',
  PaymentsCode: 'paymentsCode',
  RemoveAllRecipients: 'RemoveAllRecipients',
  AddRecipient: 'AddRecipient',
  RemoveRecipient: 'RemoveRecipient',
  PasteFromClipboard: 'pasteFromClipboard',
};

const icons = {
  Eye: {
    iconValue: 'eye',
  },
  EyeSlash: {
    iconValue: 'eye.slash',
  },
  Clipboard: {
    iconValue: 'doc.on.doc',
  },
  ClearClipboard: {
    iconValue: 'clipboard',
  },
  Link: {
    iconValue: 'link',
  },
  Note: {
    iconValue: 'note.text',
  },
  ManageWallets: {
    iconValue: 'slider.horizontal.3',
  },
  ImportWallet: {
    iconValue: 'square.and.arrow.down.on.square',
  },
  ViewInBitcoin: {
    iconValue: 'bitcoinsign.circle',
  },
  ViewInFiat: {
    iconValue: 'coloncurrencysign.circle',
  },
  Entropy: {
    iconValue: 'dice',
  },
  SearchAccount: {
    iconValue: 'magnifyingglass',
  },
  Passphrase: {
    iconValue: 'rectangle.and.pencil.and.ellipsis',
  },
  MoreInfo: {
    iconValue: 'info.circle',
  },
  SaveChanges: {
    iconValue: 'checkmark',
  },
  PaymentsCode: {
    iconValue: 'qrcode',
  },
  RemoveAllRecipients: { iconValue: 'person.2.slash' },
  AddRecipient: { iconValue: 'person.badge.plus' },
  RemoveRecipient: { iconValue: 'person.badge.minus' },
  PasteFromClipboard: { iconValue: 'document.on.clipboard' },
};

export const CommonToolTipActions = {
  CopyTXID: {
    id: keys.CopyTXID,
    text: loc.transactions.details_copy_txid,
    icon: icons.Clipboard,
  },
  CopyBlockExplorerLink: {
    id: keys.CopyBlockExplorerLink,
    text: loc.transactions.details_copy_block_explorer_link,
    icon: icons.Clipboard,
  },
  OpenInBlockExplorer: {
    id: keys.OpenInBlockExplorer,
    text: loc.transactions.details_show_in_block_explorer,
    icon: icons.Link,
  },
  ExpandNote: {
    id: keys.ExpandNote,
    text: loc.transactions.expand_note,
    icon: icons.Note,
  },
  CopyAmount: {
    id: keys.CopyAmount,
    text: loc.transactions.details_copy_amount,
    icon: icons.Clipboard,
  },
  AddRecipient: {
    id: keys.AddRecipient,
    text: loc.send.details_add_rec_add,
    icon: icons.AddRecipient,
  },
  RemoveRecipient: {
    id: keys.RemoveRecipient,
    text: loc.send.details_add_rec_rem,
    icon: icons.RemoveRecipient,
  },
  CopyNote: {
    id: keys.CopyNote,
    text: loc.transactions.details_copy_note,
    icon: icons.Clipboard,
  },
  ManageWallet: {
    id: keys.ManageWallets,
    text: loc.wallets.manage_title,
    icon: icons.ManageWallets,
  },
  ImportWallet: {
    id: keys.ImportWallet,
    text: loc.wallets.add_import_wallet,
    icon: icons.ImportWallet,
  },
  HideBalance: {
    id: keys.HideBalance,
    text: loc.transactions.details_balance_hide,
    icon: icons.EyeSlash,
  },
  ViewInFiat: {
    id: keys.ViewInFiat,
    text: loc.total_balance_view.view_in_fiat,
    icon: icons.ViewInFiat,
  },
  ViewInSats: {
    id: keys.ViewInSats,
    text: loc.total_balance_view.view_in_sats,
    icon: icons.ViewInBitcoin,
  },
  ViewInBitcoin: {
    id: keys.ViewInBitcoin,
    text: loc.total_balance_view.view_in_bitcoin,
    icon: icons.ViewInBitcoin,
  },
  Entropy: {
    id: keys.Entropy,
    text: loc.wallets.add_entropy_provide,
    icon: icons.Entropy,
  },
  RemoveAllRecipients: {
    id: keys.RemoveAllRecipients,
    text: loc.send.details_add_rec_rem_all,
    icon: icons.RemoveAllRecipients,
  },
  SearchAccount: {
    id: keys.SearchAccount,
    text: loc.wallets.import_search_accounts,
    icon: icons.SearchAccount,
    menuState: false,
  },
  Passphrase: {
    id: keys.Passphrase,
    text: loc.wallets.import_passphrase,
    icon: icons.Passphrase,
    menuState: false,
  },
  MoreInfo: {
    id: keys.MoreInfo,
    text: loc.wallets.more_info,
    icon: icons.MoreInfo,
    hidden: false,
  },
  SaveChanges: {
    id: keys.SaveChanges,
    text: loc._.save,
    icon: icons.SaveChanges,
  },
  PaymentCode: {
    id: keys.PaymentsCode,
    text: loc.bip47.purpose,
    icon: icons.PaymentsCode,
    menuState: false,
  },
<<<<<<< HEAD
  ClearClipboard: {
    id: keys.ClearClipboard,
    text: loc.wallets.clear_clipboard_on_import,
    icon: icons.ClearClipboard,
    menuState: true,
=======
  PasteFromClipboard: {
    id: keys.PasteFromClipboard,
    text: loc.transactions.details_copy_amount,
    icon: icons.PasteFromClipboard,
>>>>>>> 2e228047
  },
};<|MERGE_RESOLUTION|>--- conflicted
+++ resolved
@@ -191,17 +191,9 @@
     icon: icons.PaymentsCode,
     menuState: false,
   },
-<<<<<<< HEAD
-  ClearClipboard: {
-    id: keys.ClearClipboard,
-    text: loc.wallets.clear_clipboard_on_import,
-    icon: icons.ClearClipboard,
-    menuState: true,
-=======
   PasteFromClipboard: {
     id: keys.PasteFromClipboard,
     text: loc.transactions.details_copy_amount,
     icon: icons.PasteFromClipboard,
->>>>>>> 2e228047
   },
 };